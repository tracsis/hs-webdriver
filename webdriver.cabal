Name: webdriver
<<<<<<< HEAD
Version: 0.6.0.3
=======
Version: 0.6.0.2
>>>>>>> 6ed78503
Cabal-Version: >= 1.8
License: BSD3
License-File: LICENSE
Author: Adam Curtis
Maintainer: acurtis@spsu.edu
Homepage: https://github.com/kallisti-dev/hs-webdriver
Category: Web, Browser, Testing
Synopsis: a Haskell client for the Selenium WebDriver protocol
Build-type: Simple
Extra-source-files: README.md, TODO, CHANGELOG.md, .ghci
Description:
        A Selenium WebDriver client for Haskell.
        You can use it to automate browser sessions
        for testing, system administration, etc.
        .
        For more information about Selenium itself, see
        <http://seleniumhq.org/>
        .
        To find out what's been changed in this version and others,
        see the change log at
        <https://github.com/kallisti-dev/hs-webdriver/blob/master/CHANGELOG.md>

source-repository head
  type: git
  location: git://github.com/kallisti-dev/hs-webdriver.git
  
flag network-uri
  description: Get Network.URI from the network-uri package
  default: True

library
  hs-source-dirs: src
  ghc-options: -Wall
  build-depends:   base == 4.*
                 , aeson >= 0.6.2.0 && < 0.9
                 , http-client >= 0.3 && < 0.5
                 , http-types >= 0.8 && < 0.9
                 , text >= 0.11.3 && < 1.3
                 , bytestring >= 0.9 && < 0.11
                 , attoparsec < 0.13
                 , base64-bytestring >= 1.0 && < 1.1
                 , mtl >= 2.0 && < 2.3
                 , transformers >= 0.2 && < 0.5
                 , monad-control >= 0.3 && < 1.1
                 , transformers-base >= 0.1 && < 1.0
                 , lifted-base >= 0.1 && < 0.3
                 , zip-archive >= 0.1.1.8 && < 0.3
                 , directory == 1.*
                 , filepath == 1.*
                 , directory-tree >= 0.11 && < 0.13
                 , temporary >= 1.0 && < 2.0
                 , time == 1.*
                 , unordered-containers >= 0.1.3 && < 0.4
                 , vector >= 0.3 && < 0.11
                 , exceptions >= 0.4 && < 0.7
                 , scientific >= 0.2 && < 0.4
                 , data-default >= 0.2 && < 1.0
                 , cond >= 0.3 && < 0.5
                 
  if flag(network-uri)
      build-depends: network-uri >= 2.6, network >= 2.6
  else
      build-depends: network-uri < 2.6, network >= 2.4 && < 2.6

  exposed-modules: Test.WebDriver
                   Test.WebDriver.Class
                   Test.WebDriver.Monad
                   Test.WebDriver.Session
                   Test.WebDriver.Config
                   Test.WebDriver.Exceptions
                   Test.WebDriver.Commands
                   Test.WebDriver.Commands.Wait
                   Test.WebDriver.Commands.Internal
                   Test.WebDriver.Common.Profile
                   Test.WebDriver.Firefox.Profile
                   Test.WebDriver.Chrome.Extension
                   Test.WebDriver.Capabilities
                   Test.WebDriver.Types
                   Test.WebDriver.JSON
                   Test.WebDriver.Utils

  other-modules:   Test.WebDriver.Internal

Test-Suite test-search-baidu
  type: exitcode-stdio-1.0
  main-is: test/search-baidu.hs
  ghc-options: -threaded
  build-depends: base,
                 webdriver,
                 text,
                 parallel<|MERGE_RESOLUTION|>--- conflicted
+++ resolved
@@ -1,9 +1,5 @@
 Name: webdriver
-<<<<<<< HEAD
-Version: 0.6.0.3
-=======
-Version: 0.6.0.2
->>>>>>> 6ed78503
+Version: 0.6.0.4
 Cabal-Version: >= 1.8
 License: BSD3
 License-File: LICENSE
