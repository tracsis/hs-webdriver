Name: webdriver
<<<<<<< HEAD
Version: 0.6.3
=======
Version: 0.6.2.1.1
>>>>>>> 9428d13e
Cabal-Version: >= 1.8
License: BSD3
License-File: LICENSE
Author: Adam Curtis
Maintainer: kallisti.dev@gmail.com
Homepage: https://github.com/kallisti-dev/hs-webdriver
Category: Web, Browser, Testing
Synopsis: a Haskell client for the Selenium WebDriver protocol
Build-type: Simple
Extra-source-files: README.md, TODO.md, CHANGELOG.md, .ghci
Description:
        A Selenium WebDriver client for Haskell.
        You can use it to automate browser sessions
        for testing, system administration, etc.
        .
        For more information about Selenium itself, see
        <http://seleniumhq.org/>
        .
        To find out what's been changed in this version and others,
        see the change log at
        <https://github.com/kallisti-dev/hs-webdriver/blob/master/CHANGELOG.md>

source-repository head
  type: git
  location: git://github.com/kallisti-dev/hs-webdriver.git
  
flag network-uri
  description: Get Network.URI from the network-uri package
  default: True

library
  hs-source-dirs: src
  ghc-options: -Wall
  build-depends:   base == 4.*
                 , aeson >= 0.6.2.0 && < 0.11
                 , http-client >= 0.3 && < 0.5
                 , http-types >= 0.8 && < 0.9
                 , text >= 0.11.3 && < 1.3
                 , bytestring >= 0.9 && < 0.11
                 , attoparsec < 0.14
                 , base64-bytestring >= 1.0 && < 1.1
                 , mtl >= 2.0 && < 2.3
                 , transformers >= 0.2 && < 0.5
                 , monad-control >= 0.3 && < 1.1
                 , transformers-base >= 0.1 && < 1.0
                 , lifted-base >= 0.1 && < 0.3
                 , zip-archive >= 0.1.1.8 && < 0.3
                 , directory == 1.*
                 , filepath == 1.*
                 , directory-tree >= 0.11 && < 0.13
                 , temporary >= 1.0 && < 2.0
                 , time == 1.*
                 , unordered-containers >= 0.1.3 && < 0.4
                 , vector >= 0.3 && < 0.12
                 , exceptions >= 0.4 && < 0.9
                 , scientific >= 0.2 && < 0.4
                 , data-default >= 0.2 && < 1.0
                 , cond >= 0.3 && < 0.5
                 
  if flag(network-uri)
      build-depends: network-uri >= 2.6, network >= 2.6
  else
      build-depends: network-uri < 2.6, network >= 2.4 && < 2.6

  exposed-modules: Test.WebDriver
                   Test.WebDriver.Class
                   Test.WebDriver.Monad
                   Test.WebDriver.Session
                   Test.WebDriver.Config
                   Test.WebDriver.Exceptions
                   Test.WebDriver.Commands
                   Test.WebDriver.Commands.Wait
                   Test.WebDriver.Commands.Internal
                   Test.WebDriver.Common.Profile
                   Test.WebDriver.Firefox.Profile
                   Test.WebDriver.Chrome.Extension
                   Test.WebDriver.Capabilities
                   Test.WebDriver.Types
                   Test.WebDriver.JSON
                   Test.WebDriver.Utils

  other-modules:   Test.WebDriver.Internal

Test-Suite test-search-baidu
  type: exitcode-stdio-1.0
  main-is: test/search-baidu.hs
  ghc-options: -threaded
  build-depends: base,
                 webdriver,
                 text,
                 parallel<|MERGE_RESOLUTION|>--- conflicted
+++ resolved
@@ -1,9 +1,5 @@
 Name: webdriver
-<<<<<<< HEAD
 Version: 0.6.3
-=======
-Version: 0.6.2.1.1
->>>>>>> 9428d13e
 Cabal-Version: >= 1.8
 License: BSD3
 License-File: LICENSE
