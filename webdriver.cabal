--- conflicted
+++ resolved
@@ -4,38 +4,6 @@
 --
 -- see: https://github.com/sol/hpack
 
-<<<<<<< HEAD
-Library
-  hs-source-dirs: src
-  default-language: Haskell2010
-  ghc-options: -Wall
-  if flag(developer)
-    cpp-options: -DCABAL_BUILD_DEVELOPER
-  build-depends:   base == 4.*
-                 , aeson >= 2.0
-                 , http-client >= 0.3
-                 , http-types >= 0.8
-                 , text >= 0.11.3
-                 , bytestring >= 0.9
-                 , attoparsec >= 0.10
-                 , base64-bytestring >= 1.0
-                 , transformers >= 0.4
-                 , monad-control >= 0.3
-                 , transformers-base >= 0.1
-                 , lifted-base >= 0.1
-                 , zip-archive >= 0.1.1.8
-                 , directory > 1.0
-                 , filepath > 1.0
-                 , directory-tree >= 0.11
-                 , temporary >= 1.0
-                 , time > 1.0
-                 , unordered-containers >= 0.1.3
-                 , vector >= 0.3
-                 , exceptions >= 0.4
-                 , scientific >= 0.2
-                 , data-default-class
-                 , call-stack
-=======
 name:           webdriver
 version:        0.10.0.0
 synopsis:       a Haskell client for the Selenium WebDriver protocol
@@ -66,7 +34,6 @@
 extra-source-files:
     README.md
     CHANGELOG.md
->>>>>>> e63f96fc
 
 source-repository head
   type: git
