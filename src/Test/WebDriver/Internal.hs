{-# LANGUAGE FlexibleContexts, OverloadedStrings, DeriveDataTypeable #-}
module Test.WebDriver.Internal
       ( mkWDUri, mkRequest
       , handleHTTPErr, handleJSONErr, handleHTTPResp

       , InvalidURL(..), HTTPStatusUnknown(..), HTTPConnError(..)
       , UnknownCommand(..), ServerError(..)

       , FailedCommand(..), failedCommand, mkFailedCommandInfo
       , FailedCommandType(..), FailedCommandInfo(..), StackFrame(..)
       ) where
import Test.WebDriver.Classes
import Test.WebDriver.JSON

import Network.HTTP (simpleHTTP, Request(..), Response(..))
import Network.HTTP.Headers (findHeader, Header(..), HeaderName(..))
import Network.Stream (ConnError)
import Network.URI
import Data.Aeson
import Data.Aeson.Types (Parser, typeMismatch)

import Data.Text as T (Text, unpack)
import Data.ByteString.Lazy.Char8 (ByteString)
<<<<<<< HEAD
import Data.ByteString.Lazy.Char8 as LBS (length, unpack, null)
import qualified Data.ByteString.Base64.Lazy as B64
import qualified Data.Vector as V
=======
import Data.ByteString.Lazy.Char8 as BS (length, unpack, null)
import qualified Data.ByteString.Char8 as SBS (ByteString)
import qualified Data.ByteString.Base64 as B64
>>>>>>> 1f7ff350

import Control.Monad.Base
import Control.Exception.Lifted (throwIO)
import Control.Applicative

import Control.Exception (Exception)
import Data.Typeable (Typeable)
import Data.List (isInfixOf)
import Data.Maybe (fromMaybe)
import Data.String (fromString)
import Data.Word (Word, Word8)

mkWDUri :: (SessionState s) => String -> s URI
mkWDUri path = do 
  WDSession{wdHost = host, 
            wdPort = port,
            wdBasePath = basePath
           } <- getSession
  let urlStr   = "http://" ++ host ++ ":" ++ show port
      relPath  = basePath ++ path
      mBaseURI = parseAbsoluteURI urlStr
      mRelURI  = parseRelativeReference relPath
  case (mBaseURI, mRelURI) of
    (Nothing, _) -> throwIO $ InvalidURL urlStr
    (_, Nothing) -> throwIO $ InvalidURL relPath
    (Just baseURI, Just relURI) -> return $ relURI `relativeTo` baseURI

mkRequest :: (SessionState s, ToJSON a) =>
             [Header] -> RequestMethod -> Text -> a -> s (Response ByteString)
mkRequest headers method path args = do
  uri <- mkWDUri (T.unpack path)
  let body = case toJSON args of
        Null  -> ""   --passing Null as the argument indicates no request body
        other -> encode other
      req = Request { rqURI = uri             --todo: normalization of headers
                    , rqMethod = method
                    , rqBody = body
                    , rqHeaders = headers ++ [ Header HdrAccept
                                               "application/json;charset=UTF-8"
                                             , Header HdrContentType
                                               "application/json;charset=UTF-8"
                                             , Header HdrContentLength
                                               . show . LBS.length $ body
                                             ]
                    }
  r <- liftBase (simpleHTTP req) >>= either (throwIO . HTTPConnError) return
  return r

handleHTTPErr :: SessionState s => Response ByteString -> s ()
handleHTTPErr r@Response{rspBody = body, rspCode = code, rspReason = reason} =
  case code of
    (4,_,_)  -> err UnknownCommand
    (5,_,_)  ->
      case findHeader HdrContentType r of
        Just ct
          | "application/json;" `isInfixOf` ct -> parseJSON' body
                                                  >>= handleJSONErr
          | otherwise -> err ServerError
        Nothing ->
          err (ServerError . ("Missing content type. Server response: "++))

    (2,_,_)  -> return ()
    (3,0,x) | x `elem` [2,3] 
             -> return ()
    _        -> err (HTTPStatusUnknown code)
    where
      err errType = throwIO $ errType reason

handleHTTPResp ::  (SessionState s, FromJSON a) => Response ByteString -> s a
handleHTTPResp resp@Response{rspBody = body, rspCode = code} =
  case code of
<<<<<<< HEAD
    (2,0,4) -> returnEmptyArray
    (3,0,2) -> fromJSON' =<< maybe statusErr (return . String . fromString)
                 (findHeader HdrLocation resp)
               where
                 statusErr = throwIO . HTTPStatusUnknown code
                             $ (LBS.unpack body)
    other
      | LBS.null body -> returnEmptyArray
=======
    (2,0,4) -> noReturn
    (3,0,x)
      | x `elem` [2,3] -> 
        fromJSON' =<< maybe statusErr (return . String . fromString)
        (findHeader HdrLocation resp)
      where
        statusErr = throwIO . HTTPStatusUnknown code
                             $ (BS.unpack body)
    other
      | BS.null body -> noReturn
>>>>>>> 1f7ff350
      | otherwise -> fromJSON' . rspVal =<< parseJSON' body
  where
    noReturn = fromJSON' Null

handleJSONErr :: SessionState s => WDResponse -> s ()
handleJSONErr WDResponse{rspStatus = 0} = return ()
handleJSONErr WDResponse{rspVal = val, rspStatus = status} = do
  sess <- getSession
  errInfo <- fromJSON' val
  let screen = B64.decodeLenient <$> errScreen errInfo
      errInfo' = errInfo { errSess = sess
                         , errScreen = screen }
      e errType = throwIO $ FailedCommand errType errInfo'
  case status of
    7   -> e NoSuchElement
    8   -> e NoSuchFrame
    9   -> throwIO . UnknownCommand . errMsg $ errInfo
    10  -> e StaleElementReference
    11  -> e ElementNotVisible
    12  -> e InvalidElementState
    13  -> e UnknownError
    15  -> e ElementIsNotSelectable
    17  -> e JavascriptError
    19  -> e XPathLookupError
    21  -> e Timeout
    23  -> e NoSuchWindow
    24  -> e InvalidCookieDomain
    25  -> e UnableToSetCookie
    26  -> e UnexpectedAlertOpen
    27  -> e NoAlertOpen
    28  -> e ScriptTimeout
    29  -> e InvalidElementCoordinates
    30  -> e IMENotAvailable
    31  -> e IMEEngineActivationFailed
    32  -> e InvalidSelector
    34  -> e MoveTargetOutOfBounds
    51  -> e InvalidXPathSelector
    52  -> e InvalidXPathSelectorReturnType
    405 -> e MethodNotAllowed
    _   -> e UnknownError


data WDResponse = WDResponse { rspSessId :: Maybe SessionId
                             , rspStatus :: Word8
                             , rspVal    :: Value
                             }
                  deriving (Eq, Show)

instance FromJSON WDResponse where
  parseJSON (Object o) = WDResponse <$> o .:? "sessionId" .!= Nothing
                                    <*> o .: "status"
                                    <*> o .:? "value" .!= Null
  parseJSON v = typeMismatch "WDResponse" v


instance Exception InvalidURL
-- |An invalid URL was given
newtype InvalidURL = InvalidURL String
                deriving (Eq, Show, Typeable)

instance Exception HTTPStatusUnknown
-- |An unexpected HTTP status was sent by the server.
data HTTPStatusUnknown = HTTPStatusUnknown (Int, Int, Int) String
                       deriving (Eq, Show, Typeable)

instance Exception HTTPConnError
-- |HTTP connection errors.
newtype HTTPConnError = HTTPConnError ConnError
                     deriving (Eq, Show, Typeable)

instance Exception UnknownCommand
-- |A command was sent to the WebDriver server that it didn't recognize.
newtype UnknownCommand = UnknownCommand String
                    deriving (Eq, Show, Typeable)

instance Exception ServerError
-- |A server-side exception occured
newtype ServerError = ServerError String
                      deriving (Eq, Show, Typeable)

instance Exception FailedCommand
-- |This exception encapsulates a broad variety of exceptions that can
-- occur when a command fails.
data FailedCommand = FailedCommand FailedCommandType FailedCommandInfo
                   deriving (Eq, Show, Typeable)

-- |The type of failed command exception that occured.
data FailedCommandType = NoSuchElement
                       | NoSuchFrame
                       | UnknownFrame
                       | StaleElementReference
                       | ElementNotVisible
                       | InvalidElementState
                       | UnknownError
                       | ElementIsNotSelectable
                       | JavascriptError
                       | XPathLookupError
                       | Timeout
                       | NoSuchWindow
                       | InvalidCookieDomain
                       | UnableToSetCookie
                       | UnexpectedAlertOpen
                       | NoAlertOpen
                       | ScriptTimeout
                       | InvalidElementCoordinates
                       | IMENotAvailable
                       | IMEEngineActivationFailed
                       | InvalidSelector
                       | MoveTargetOutOfBounds
                       | InvalidXPathSelector
                       | InvalidXPathSelectorReturnType
                       | MethodNotAllowed
                       deriving (Eq, Ord, Enum, Bounded, Show)

-- |Detailed information about the failed command provided by the server.
data FailedCommandInfo =
  FailedCommandInfo { -- |The error message.
                      errMsg    :: String
                      -- |The session associated with
                      -- the exception.
                    , errSess :: WDSession
                      -- |A screen shot of the focused window
                      -- when the exception occured,
                      -- if provided.
                    , errScreen :: Maybe ByteString
                      -- |The "class" in which the exception
                      -- was raised, if provided.
                    , errClass  :: Maybe String
                      -- |A stack trace of the exception.
                    , errStack  :: [StackFrame]
                    }
  deriving (Eq)

-- |Provides a readable printout of the error information, useful for
-- logging.
instance Show FailedCommandInfo where
  show i = showChar '\n'
           . showString "Session: " . sess
           . showChar '\n'
           . showString className . showString ": " . showString (errMsg i)
           . showChar '\n'
           . foldl (\f s-> f . showString "  " . shows s) id (errStack i)
           $ ""
    where
      className = fromMaybe "<unknown exception>" . errClass $ i

      sess = showString sessId . showString " at "
             . showString host . showChar ':' . shows port
        where
          sessId = case msid of
            Just (SessionId sid) -> T.unpack sid
            Nothing -> "<no session id>"
          WDSession {wdHost = host, wdPort = port, wdSessId = msid } = errSess i


-- |Constructs a FailedCommandInfo from only an error message.
mkFailedCommandInfo :: SessionState s => String -> s FailedCommandInfo
mkFailedCommandInfo m = do
  sess <- getSession
  return $ FailedCommandInfo {errMsg = m , errSess = sess , errScreen = Nothing
                             , errClass  = Nothing , errStack  = [] }

-- |Convenience function to throw a 'FailedCommand' locally with no server-side
-- info present.
failedCommand :: SessionState s => FailedCommandType -> String -> s a
failedCommand t m = throwIO . FailedCommand t =<< mkFailedCommandInfo m

-- |An individual stack frame from the stack trace provided by the server
-- during a FailedCommand.
data StackFrame = StackFrame { sfFileName   :: String
                             , sfClassName  :: String
                             , sfMethodName :: String
                             , sfLineNumber :: Word
                             }
                deriving (Eq)


instance Show StackFrame where
  show f = showString (sfClassName f) . showChar '.'
           . showString (sfMethodName f) . showChar ' '
           . showParen True ( showString (sfFileName f) . showChar ':'
                              . shows (sfLineNumber f))
           $ "\n"


instance FromJSON FailedCommandInfo where
  parseJSON (Object o) =
    FailedCommandInfo <$> (req "message" >>= maybe (return "") return)
                      <*> pure undefined
                      <*> opt "screen"     Nothing
                      <*> opt "class"      Nothing
                      <*> opt "stackTrace" []
    where req :: FromJSON a => Text -> Parser a
          req = (o .:)            --required key
          opt :: FromJSON a => Text -> a -> Parser a
          opt k d = o .:? k .!= d --optional key
  parseJSON v = typeMismatch "FailedCommandInfo" v

instance FromJSON StackFrame where
  parseJSON (Object o) = StackFrame <$> reqStr "fileName"
                                    <*> reqStr "className"
                                    <*> reqStr "methodName"
                                    <*> req    "lineNumber"
    where req :: FromJSON a => Text -> Parser a
          req = (o .:) -- all keys are required
          reqStr :: Text -> Parser String
          reqStr k = req k >>= maybe (return "") return
  parseJSON v = typeMismatch "StackFrame" v<|MERGE_RESOLUTION|>--- conflicted
+++ resolved
@@ -21,15 +21,8 @@
 
 import Data.Text as T (Text, unpack)
 import Data.ByteString.Lazy.Char8 (ByteString)
-<<<<<<< HEAD
 import Data.ByteString.Lazy.Char8 as LBS (length, unpack, null)
 import qualified Data.ByteString.Base64.Lazy as B64
-import qualified Data.Vector as V
-=======
-import Data.ByteString.Lazy.Char8 as BS (length, unpack, null)
-import qualified Data.ByteString.Char8 as SBS (ByteString)
-import qualified Data.ByteString.Base64 as B64
->>>>>>> 1f7ff350
 
 import Control.Monad.Base
 import Control.Exception.Lifted (throwIO)
@@ -101,16 +94,6 @@
 handleHTTPResp ::  (SessionState s, FromJSON a) => Response ByteString -> s a
 handleHTTPResp resp@Response{rspBody = body, rspCode = code} =
   case code of
-<<<<<<< HEAD
-    (2,0,4) -> returnEmptyArray
-    (3,0,2) -> fromJSON' =<< maybe statusErr (return . String . fromString)
-                 (findHeader HdrLocation resp)
-               where
-                 statusErr = throwIO . HTTPStatusUnknown code
-                             $ (LBS.unpack body)
-    other
-      | LBS.null body -> returnEmptyArray
-=======
     (2,0,4) -> noReturn
     (3,0,x)
       | x `elem` [2,3] -> 
@@ -118,10 +101,9 @@
         (findHeader HdrLocation resp)
       where
         statusErr = throwIO . HTTPStatusUnknown code
-                             $ (BS.unpack body)
+                             $ (LBS.unpack body)
     other
-      | BS.null body -> noReturn
->>>>>>> 1f7ff350
+      | LBS.null body -> noReturn
       | otherwise -> fromJSON' . rspVal =<< parseJSON' body
   where
     noReturn = fromJSON' Null
