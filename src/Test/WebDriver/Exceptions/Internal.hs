{-# LANGUAGE OverloadedStrings, RecordWildCards, DeriveDataTypeable, ConstraintKinds, FlexibleContexts, NamedFieldPuns #-}
module Test.WebDriver.Exceptions.Internal
       ( InvalidURL(..), HTTPStatusUnknown(..), HTTPConnError(..)
       , UnknownCommand(..), ServerError(..)

       , FailedCommand(..), failedCommand, mkFailedCommandInfo
       , FailedCommandType(..), FailedCommandInfo(..), StackFrame(..)
       , externalCallStack, callStackItemToStackFrame
       ) where
import Test.WebDriver.Session
import Test.WebDriver.JSON

import Data.Aeson
import Data.Aeson.Types (Parser, typeMismatch)
import Data.ByteString.Lazy.Char8 (ByteString)
import Data.CallStack
import qualified Data.List as L
import qualified Data.Text.Lazy.Encoding as TLE

import Control.Applicative
import Control.Exception (Exception)
import Control.Exception.Lifted (throwIO)

import Data.Maybe (fromMaybe, catMaybes)
import Data.Typeable (Typeable)

import Prelude -- hides some "unused import" warnings

instance Exception InvalidURL
-- |An invalid URL was given
newtype InvalidURL = InvalidURL String
                deriving (Eq, Show, Typeable)

instance Exception HTTPStatusUnknown
-- |An unexpected HTTP status was sent by the server.
data HTTPStatusUnknown = HTTPStatusUnknown Int String
                       deriving (Eq, Show, Typeable)

instance Exception HTTPConnError
-- |HTTP connection errors.
data HTTPConnError = HTTPConnError String Int
                   deriving (Eq, Show, Typeable)

instance Exception UnknownCommand
-- |A command was sent to the WebDriver server that it didn't recognize.
newtype UnknownCommand = UnknownCommand String
                    deriving (Eq, Show, Typeable)

instance Exception ServerError
-- |A server-side exception occured
newtype ServerError = ServerError String
                      deriving (Eq, Show, Typeable)

instance Exception FailedCommand
-- |This exception encapsulates a broad variety of exceptions that can
-- occur when a command fails.
data FailedCommand = FailedCommand FailedCommandType FailedCommandInfo
                   deriving (Show, Typeable)

-- |The type of failed command exception that occured.
data FailedCommandType = NoSuchElement
                       | NoSuchFrame
                       | UnknownFrame
                       | StaleElementReference
                       | ElementNotVisible
                       | InvalidElementState
                       | UnknownError
                       | ElementIsNotSelectable
                       | JavascriptError
                       | XPathLookupError
                       | Timeout
                       | NoSuchWindow
                       | InvalidCookieDomain
                       | UnableToSetCookie
                       | UnexpectedAlertOpen
                       | NoAlertOpen
                       | ScriptTimeout
                       | InvalidElementCoordinates
                       | IMENotAvailable
                       | IMEEngineActivationFailed
                       | InvalidSelector
                       | SessionNotCreated
                       | MoveTargetOutOfBounds
                       | InvalidXPathSelector
                       | InvalidXPathSelectorReturnType
                       deriving (Eq, Ord, Enum, Bounded, Show)

-- |Detailed information about the failed command provided by the server.
data FailedCommandInfo =
  FailedCommandInfo { -- |The error message.
                      errMsg    :: String
                      -- |The session associated with
                      -- the exception.
                    , errSess :: Maybe WDSession
                      -- |A screen shot of the focused window
                      -- when the exception occured,
                      -- if provided.
                    , errScreen :: Maybe ByteString
                      -- |The "class" in which the exception
                      -- was raised, if provided.
                    , errClass  :: Maybe String
                      -- |A stack trace of the exception.
                    , errStack  :: [StackFrame]
                    }

-- |Provides a readable printout of the error information, useful for
-- logging.
instance Show FailedCommandInfo where
  show i = showChar '\n'
           . showString "Session: " . sess
           . showChar '\n'
           . showString className . showString ": " . showString (errMsg i)
           . showChar '\n'
           . showString "CallStack (from HasCallStack):\n"
           . foldl (\f s-> f . showString "  " . shows s) id (errStack i)
           $ ""
    where
      className = fromMaybe "<unknown exception>" . errClass $ i

      sess = case errSess i of
        Nothing -> showString "None"
        Just WDSession{..} ->
            let sessId = maybe "<no session id>" show wdSessId
            in showString sessId . showString " at "
                . shows wdSessHost . showChar ':' . shows wdSessPort


-- |Constructs a FailedCommandInfo from only an error message.
mkFailedCommandInfo :: (WDSessionState s) => String -> CallStack -> s FailedCommandInfo
mkFailedCommandInfo m cs = do
  sess <- getSession
  return $ FailedCommandInfo { errMsg = m
                             , errSess = Just sess
                             , errScreen = Nothing
                             , errClass = Nothing
                             , errStack = fmap callStackItemToStackFrame cs }

-- |Use GHC's CallStack capabilities to return a callstack to help debug a FailedCommand.
-- Drops all stack frames inside Test.WebDriver modules, so the first frame on the stack
-- should be where the user called into Test.WebDriver
externalCallStack :: (HasCallStack) => CallStack
externalCallStack = dropWhile isWebDriverFrame callStack
  where isWebDriverFrame :: ([Char], SrcLoc) -> Bool
        isWebDriverFrame (_, SrcLoc {srcLocModule}) = "Test.WebDriver" `L.isPrefixOf` srcLocModule

-- |Convenience function to throw a 'FailedCommand' locally with no server-side
-- info present.
failedCommand :: (HasCallStack, WDSessionStateIO s) => FailedCommandType -> String -> s a
failedCommand t m = do
  throwIO . FailedCommand t =<< mkFailedCommandInfo m callStack

-- |An individual stack frame from the stack trace provided by the server
-- during a FailedCommand.
data StackFrame = StackFrame { sfFileName   :: String
                             , sfClassName  :: String
                             , sfMethodName :: String
                             , sfLineNumber :: Int
                             }
                deriving (Eq)


instance Show StackFrame where
  show f = showString (sfClassName f) . showChar '.'
           . showString (sfMethodName f) . showChar ' '
           . showParen True ( showString (sfFileName f) . showChar ':'
                              . shows (sfLineNumber f))
           $ "\n"


instance FromJSON FailedCommandInfo where
  parseJSON (Object o) =
    FailedCommandInfo <$> (req "message" >>= maybe (return "") return)
                      <*> pure Nothing
                      <*> (fmap TLE.encodeUtf8 <$> opt "screen" Nothing)
                      <*> opt "class"      Nothing
                      <*> (catMaybes <$> opt "stackTrace" [])
<<<<<<< HEAD
    where req :: FromJSON a => Key -> Parser a
          req = (o .:)            --required key
          opt :: FromJSON a => Key -> a -> Parser a
=======
    where req :: FromJSON a => Text -> Parser a
          req = (o .:) . fromText  --required key
          opt :: FromJSON a => Text -> a -> Parser a
>>>>>>> e63f96fc
          opt k d = o .:?? k .!= d --optional key
  parseJSON v = typeMismatch "FailedCommandInfo" v

instance FromJSON StackFrame where
  parseJSON (Object o) = StackFrame <$> reqStr "fileName"
                                    <*> reqStr "className"
                                    <*> reqStr "methodName"
                                    <*> req    "lineNumber"
<<<<<<< HEAD
    where req :: FromJSON a => Key -> Parser a
          req = (o .:) -- all keys are required
          reqStr :: Key -> Parser String
=======
    where req :: FromJSON a => Text -> Parser a
          req = (o .:) . fromText -- all keys are required
          reqStr :: Text -> Parser String
>>>>>>> e63f96fc
          reqStr k = req k >>= maybe (return "") return
  parseJSON v = typeMismatch "StackFrame" v


callStackItemToStackFrame :: (String, SrcLoc) -> StackFrame
callStackItemToStackFrame (functionName, SrcLoc {..}) = StackFrame { sfFileName = srcLocFile
                                                                   , sfClassName = srcLocModule
                                                                   , sfMethodName = functionName
                                                                   , sfLineNumber = srcLocStartLine
                                                                   }<|MERGE_RESOLUTION|>--- conflicted
+++ resolved
@@ -15,6 +15,7 @@
 import Data.ByteString.Lazy.Char8 (ByteString)
 import Data.CallStack
 import qualified Data.List as L
+import Data.Text (Text)
 import qualified Data.Text.Lazy.Encoding as TLE
 
 import Control.Applicative
@@ -174,15 +175,9 @@
                       <*> (fmap TLE.encodeUtf8 <$> opt "screen" Nothing)
                       <*> opt "class"      Nothing
                       <*> (catMaybes <$> opt "stackTrace" [])
-<<<<<<< HEAD
-    where req :: FromJSON a => Key -> Parser a
-          req = (o .:)            --required key
-          opt :: FromJSON a => Key -> a -> Parser a
-=======
     where req :: FromJSON a => Text -> Parser a
           req = (o .:) . fromText  --required key
           opt :: FromJSON a => Text -> a -> Parser a
->>>>>>> e63f96fc
           opt k d = o .:?? k .!= d --optional key
   parseJSON v = typeMismatch "FailedCommandInfo" v
 
@@ -191,15 +186,9 @@
                                     <*> reqStr "className"
                                     <*> reqStr "methodName"
                                     <*> req    "lineNumber"
-<<<<<<< HEAD
-    where req :: FromJSON a => Key -> Parser a
-          req = (o .:) -- all keys are required
-          reqStr :: Key -> Parser String
-=======
     where req :: FromJSON a => Text -> Parser a
           req = (o .:) . fromText -- all keys are required
           reqStr :: Text -> Parser String
->>>>>>> e63f96fc
           reqStr k = req k >>= maybe (return "") return
   parseJSON v = typeMismatch "StackFrame" v
 
