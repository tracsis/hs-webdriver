--- conflicted
+++ resolved
@@ -39,7 +39,6 @@
                   deriving (Eq, Ord, Show, Read)
 
 instance FromJSON Element where
-<<<<<<< HEAD
   parseJSON (Object o) =
     Element <$> do
       e  <- o .:? "ELEMENT"
@@ -47,9 +46,6 @@
       case e <|> eG of
         Just e' -> return e'
         Nothing -> throw . BadJSON $ "ELEMENT or element-6066-11e4-a52e-4f735466cecf required"
-=======
-  parseJSON (Object o) = Element <$> (o .: "ELEMENT" <|> o .: "element-6066-11e4-a52e-4f735466cecf")
->>>>>>> ea594ce8
   parseJSON v = typeMismatch "Element" v
 
 instance ToJSON Element where
