{-# LANGUAGE OverloadedStrings, ScopedTypeVariables, ExistentialQuantification,
             TemplateHaskell #-}
-- |This module exports basic WD actions that can be used to interact with a
-- browser session.
module Test.WebDriver.Commands
       ( -- * Sessions
         createSession, closeSession, sessions, getCaps
         -- * Browser interaction
         -- ** Web navigation
       , openPage, forward, back, refresh
         -- ** Page info
       , getCurrentURL, getSource, getTitle, screenshot, screenshotBase64
         -- * Timeouts
       , setImplicitWait, setScriptTimeout, setPageLoadTimeout
         -- * Web elements
       , Element(..), Selector(..)
         -- ** Searching for elements
       , findElem, findElems, findElemFrom, findElemsFrom
         -- ** Interacting with elements
       , click, submit, getText
         -- *** Sending key inputs to elements
       , sendKeys, sendRawKeys, clearInput
         -- ** Element information
       , attr, cssProp, elemPos, elemSize
       , isSelected, isEnabled, isDisplayed
       , tagName, activeElem, elemInfo
         -- ** Element equality
       , (<==>), (</=>)
         -- * Javascript
       , executeJS, asyncJS
       , JSArg(..)
         -- * Windows
       , WindowHandle(..), currentWindow
       , getCurrentWindow, closeWindow, windows, focusWindow,  maximize
       , getWindowSize, setWindowSize, getWindowPos, setWindowPos
         -- * Focusing on frames
       , focusFrame, FrameSelector(..)
         -- * Cookies
       , Cookie(..), mkCookie
       , cookies, setCookie, deleteCookie, deleteVisibleCookies
         -- * Alerts
       , getAlertText, replyToAlert, acceptAlert, dismissAlert
         -- * Mouse gestures
       , moveTo, moveToCenter, moveToFrom
       , clickWith, MouseButton(..)
       , mouseDown, mouseUp, withMouseDown, doubleClick
         -- * HTML 5 Web Storage
       , WebStorageType(..), storageSize, getAllKeys, deleteAllKeys
       , getKey, setKey, deleteKey
         -- * Mobile device support
         -- ** Screen orientation
       , Orientation(..)
       , getOrientation, setOrientation
         -- ** Geo-location
       , getLocation, setLocation
         -- ** Touch gestures
       , touchClick, touchDown, touchUp, touchMove
       , touchScroll, touchScrollFrom, touchDoubleClick
       , touchLongClick, touchFlick, touchFlickFrom
         -- * IME support
       , availableIMEEngines, activeIMEEngine, checkIMEActive
       , activateIME, deactivateIME
         -- * Uploading files to remote server
         -- |These functions allow you to upload a file to a remote server.
         -- Note that this operation isn't supported by all WebDriver servers,
         -- and the location where the file is stored is not standardized.
       , uploadFile, uploadRawFile, uploadZipEntry
         -- * Server information and logs
       , serverStatus
       , getLogs, getLogTypes, LogType(..), LogEntry(..), LogLevel(..)
       ) where

import Test.WebDriver.Commands.Internal
import Test.WebDriver.Classes
import Test.WebDriver.JSON
import Test.WebDriver.Capabilities
import Test.WebDriver.Internal

import Data.Aeson
import Data.Aeson.Types
import Data.Aeson.TH
import qualified Data.Text as T
import Data.Text (Text, splitOn, append, toUpper, toLower)
import Data.ByteString.Base64.Lazy as B64
import Data.ByteString.Lazy as LBS (ByteString)
import Network.URI hiding (path)  -- suppresses warnings
import Codec.Archive.Zip

import Control.Applicative
import Control.Monad.State.Strict
import Control.Monad.Base
import Control.Exception (SomeException)
import Control.Exception.Lifted (throwIO, catch, handle)
import Data.Word
import Data.String (fromString)
import Data.Maybe (fromMaybe)
import qualified Data.Char as C

import Prelude hiding (catch)

<<<<<<< HEAD
=======

-- |Convenience function to handle webdriver commands with no return value
noReturn :: WebDriver wd => wd NoReturn -> wd ()
noReturn = void

-- |Get information from the server as a JSON 'Object'. For more information
-- about this object see
-- <http://code.google.com/p/selenium/wiki/JsonWireProtocol#/status>
serverStatus :: (WebDriver wd) => wd Value   -- todo: make this a record type
serverStatus = doCommand GET "/status" Null

>>>>>>> 1f7ff350

-- |Create a new session with the given 'Capabilities'. This command
-- resets the current session ID to that of the new session.
createSession :: WebDriver wd => Capabilities -> wd WDSession
createSession caps = do
  sessUrl <- doCommand POST "/session" . single "desiredCapabilities" $ caps
  let sessId = SessionId . last . filter (not . T.null) . splitOn "/" $  sessUrl
  modifySession $ \sess -> sess {wdSessId = Just sessId}
  getSession

-- |Retrieve a list of active sessions and their 'Capabilities'.
sessions :: WebDriver wd => wd [(SessionId, Capabilities)]
sessions = do
  objs <- doCommand GET "/sessions" Null
  forM objs $ parsePair "id" "capabilities" "sessions"

-- |Get the actual 'Capabilities' of the current session.
getCaps :: WebDriver wd => wd Capabilities
getCaps = doSessCommand GET "" Null

-- |Close the current session and the browser associated with it.
closeSession :: WebDriver wd => wd ()
closeSession = do s <- getSession
                  noReturn $ doSessCommand DELETE "" Null
                  putSession s { wdSessId = Nothing }

-- |Sets the amount of time we implicitly wait when searching for elements.
setImplicitWait :: WebDriver wd => Integer -> wd ()
setImplicitWait ms =
  noReturn $ doSessCommand POST "/timeouts/implicit_wait" (object msField)
    `catch` \(_ :: SomeException) ->
      doSessCommand POST "/timeouts" (object allFields)
  where msField   = ["ms" .= ms]
        allFields = ["type" .= ("implicit" :: String)] ++ msField

-- |Sets the amount of time we wait for an asynchronous script to return a
-- result.
setScriptTimeout :: WebDriver wd => Integer -> wd ()
setScriptTimeout ms =
  noReturn $ doSessCommand POST "/timeouts/async_script" (object msField)
    `catch` \(_ :: SomeException) ->
      doSessCommand POST "/timeouts" (object allFields)
  where msField   = ["ms" .= ms]
        allFields = ["type" .= ("script" :: String)] ++ msField

-- |Sets the amount of time to wait for a page to finish loading before throwing a 'Timeout' exception
setPageLoadTimeout :: WebDriver wd => Integer -> wd ()
setPageLoadTimeout ms = noReturn $ doSessCommand POST "/timeouts" params
  where params = object ["type" .= ("page load" :: String)
                        ,"ms"   .= ms ]

-- |Gets the URL of the current page.
getCurrentURL :: WebDriver wd => wd String
getCurrentURL = doSessCommand GET "/url" Null

-- |Opens a new page by the given URL.
openPage :: WebDriver wd => String -> wd ()
openPage url
  | isURI url = noReturn . doSessCommand POST "/url" . single "url" $ url
  | otherwise = throwIO . InvalidURL $ url

-- |Navigate forward in the browser history.
forward :: WebDriver wd => wd ()
forward = noReturn $ doSessCommand POST "/forward" Null

-- |Navigate backward in the browser history.
back :: WebDriver wd => wd ()
back = noReturn $ doSessCommand POST "/back" Null

-- |Refresh the current page
refresh :: WebDriver wd => wd ()
refresh = noReturn $ doSessCommand POST "/refresh" Null

-- |An existential wrapper for any 'ToJSON' instance. This allows us to pass
-- parameters of many different types to Javascript code.
data JSArg = forall a. ToJSON a => JSArg a

instance ToJSON JSArg where
  toJSON (JSArg a) = toJSON a

{- |Inject a snippet of Javascript into the page for execution in the
context of the currently selected frame. The executed script is
assumed to be synchronous and the result of evaluating the script is
returned and converted to an instance of FromJSON.

The first parameter defines arguments to pass to the javascript
function. Arguments of type Element will be converted to the
corresponding DOM element. Likewise, any elements in the script result
will be returned to the client as Elements.

The second parameter defines the script itself in the form of a
function body. The value returned by that function will be returned to
the client. The function will be invoked with the provided argument
list and the values may be accessed via the arguments object in the
order specified.
-}
executeJS :: (WebDriver wd, FromJSON a) => [JSArg] -> Text -> wd a
executeJS a s = fromJSON' =<< getResult
  where
    getResult = doSessCommand POST "/execute" . pair ("args", "script") $ (a,s)

{- |Executes a snippet of Javascript code asynchronously. This function works
similarly to 'executeJS', except that the Javascript is passed a callback
function as its final argument. The script should call this function
to signal that it has finished executing, passing to it a value that will be
returned as the result of asyncJS. A result of Nothing indicates that the
Javascript function timed out (see 'setScriptTimeout')
-}
asyncJS :: (WebDriver wd, FromJSON a) => [JSArg] -> Text -> wd (Maybe a)
asyncJS a s = handle timeout $ fromJSON' =<< getResult
  where
    getResult = doSessCommand POST "/execute_async" . pair ("args", "script")
                $ (a,s)
    timeout (FailedCommand Timeout _) = return Nothing
    timeout err = throwIO err

-- |Grab a screenshot of the current page as a PNG image
screenshot :: WebDriver wd => wd LBS.ByteString
screenshot = B64.decodeLenient <$> screenshotBase64

-- |Grab a screenshot as a base-64 encoded PNG image. This is the protocol-defined format.
screenshotBase64 :: WebDriver wd => wd LBS.ByteString
screenshotBase64 = doSessCommand GET "/screenshot" Null

availableIMEEngines :: WebDriver wd => wd [Text]
availableIMEEngines = doSessCommand GET "/ime/available_engines" Null

activeIMEEngine :: WebDriver wd => wd Text
activeIMEEngine = doSessCommand GET "/ime/active_engine" Null

checkIMEActive :: WebDriver wd => wd Bool
checkIMEActive = doSessCommand GET "/ime/activated" Null

activateIME :: WebDriver wd => Text -> wd ()
activateIME = noReturn . doSessCommand POST "/ime/activate" . single "engine"

deactivateIME :: WebDriver wd => wd ()
deactivateIME = noReturn $ doSessCommand POST "/ime/deactivate" Null


-- |Specifies the frame used by 'Test.WebDriver.Commands.focusFrame'
data FrameSelector = WithIndex Integer
                     -- |focus on a frame by name or ID
                   | WithName Text
                     -- |focus on a frame 'Element'
                   | WithElement Element
                     -- |focus on the first frame, or the main document
                     -- if iframes are used.
                   | DefaultFrame
                   deriving (Eq, Show, Read)

instance ToJSON FrameSelector where
  toJSON s = case s of
    WithIndex i -> toJSON i
    WithName n -> toJSON n
    WithElement e -> toJSON e
    DefaultFrame -> Null

-- |Switch focus to the frame specified by the FrameSelector.
focusFrame :: WebDriver wd => FrameSelector -> wd ()
focusFrame s = noReturn $ doSessCommand POST "/frame" . single "id" $ s

-- |Returns a handle to the currently focused window
getCurrentWindow :: WebDriver wd => wd WindowHandle
getCurrentWindow = doSessCommand GET "/window_handle" Null

-- |Returns a list of all windows available to the session
windows :: WebDriver wd => wd [WindowHandle]
windows = doSessCommand GET "/window_handles" Null

focusWindow :: WebDriver wd => WindowHandle -> wd ()
focusWindow w = noReturn $ doSessCommand POST "/window" . single "name" $ w

-- |Closes the given window
closeWindow :: WebDriver wd => WindowHandle -> wd ()
closeWindow = noReturn . doSessCommand DELETE "/window" . single "name"

-- |Maximizes the current  window if not already maximized
maximize :: WebDriver wd => wd ()
maximize = noReturn $ doWinCommand GET currentWindow "/maximize" Null

-- |Get the dimensions of the current window.
getWindowSize :: WebDriver wd => wd (Word, Word)
getWindowSize = doWinCommand GET currentWindow "/size" Null
                >>= parsePair "width" "height" "getWindowSize"

-- |Set the dimensions of the current window.
setWindowSize :: WebDriver wd => (Word, Word) -> wd ()
setWindowSize = noReturn . doWinCommand POST currentWindow "/size"
                . pair ("width", "height")

-- |Get the coordinates of the current window.
getWindowPos :: WebDriver wd => wd (Int, Int)
getWindowPos = doWinCommand GET currentWindow "/position" Null
               >>= parsePair "x" "y" "getWindowPos"

-- |Set the coordinates of the current window.
setWindowPos :: WebDriver wd => (Int, Int) -> wd ()
setWindowPos = noReturn . doWinCommand POST currentWindow "/position" . pair ("x","y")

-- |Cookies are delicious delicacies. When sending cookies to the server, a value
-- of Nothing indicates that the server should use a default value. When receiving
-- cookies from the server, a value of Nothing indicates that the server is unable
-- to specify the value.
data Cookie = Cookie { cookName   :: Text
                     , cookValue  :: Text          -- ^
                     , cookPath   :: Maybe Text    -- ^path of this cookie.
                                                   -- if Nothing, defaults to /
                     , cookDomain :: Maybe Text    -- ^domain of this cookie.
                                                   -- if Nothing, the current pages
                                                   -- domain is used
                     , cookSecure :: Maybe Bool    -- ^Is this cookie secure?
                     , cookExpiry :: Maybe Integer -- ^Expiry date expressed as
                                                   -- seconds since the Unix epoch
                                                   -- Nothing indicates that the
                                                   -- cookie never expires
                     } deriving (Eq, Show)

-- |Creates a Cookie with only a name and value specified. All other
-- fields are set to Nothing, which tells the server to use default values.
mkCookie :: Text -> Text -> Cookie
mkCookie name value = Cookie { cookName = name, cookValue = value,
                               cookPath = Nothing, cookDomain = Nothing,
                               cookSecure = Nothing, cookExpiry = Nothing
                             }

-- This line causes a strange out of scope error. Moving to the bottom of the
-- file fixed it.
-- $( deriveToJSON (map C.toLower . drop 4) ''Cookie )

instance FromJSON Cookie where
  parseJSON (Object o) = Cookie <$> req "name"
                                <*> req "value"
                                <*> opt "path" Nothing
                                <*> opt "domain" Nothing
                                <*> opt "secure" Nothing
                                <*> opt "expiry" Nothing
    where
      req :: FromJSON a => Text -> Parser a
      req = (o .:)
      opt :: FromJSON a => Text -> a -> Parser a
      opt k d = o .:? k .!= d
  parseJSON v = typeMismatch "Cookie" v

-- |Retrieve all cookies visible to the current page.
cookies :: WebDriver wd => wd [Cookie]
cookies = doSessCommand GET "/cookie" Null

-- |Set a cookie. If the cookie path is not specified, it will default to \"/\".
-- Likewise, if the domain is omitted, it will default to the current page's
-- domain
setCookie :: WebDriver wd => Cookie -> wd ()
setCookie = noReturn . doSessCommand POST "/cookie" . single "cookie"

-- |Delete a cookie. This will do nothing is the cookie isn't visible to the
-- current page.
deleteCookie :: WebDriver wd => Cookie -> wd ()
deleteCookie c = 
  noReturn $ doSessCommand DELETE ("/cookie/" `append` cookName c) Null

-- |Delete all visible cookies on the current page.
deleteVisibleCookies :: WebDriver wd => wd ()
deleteVisibleCookies = noReturn $ doSessCommand DELETE "/cookie" Null

-- |Get the current page source
getSource :: WebDriver wd => wd Text
getSource = doSessCommand GET "/source" Null

-- |Get the title of the current page.
getTitle :: WebDriver wd => wd Text
getTitle = doSessCommand GET "/title" Null

-- |Specifies element(s) within a DOM tree using various selection methods.
data Selector = ById Text
              | ByName Text
              | ByClass Text -- ^ (Note: multiple classes are not
                             -- allowed. For more control, use 'ByCSS')
              | ByTag Text
              | ByLinkText Text
              | ByPartialLinkText Text
              | ByCSS Text
              | ByXPath Text
              deriving (Eq, Show, Ord)

instance ToJSON Selector where
  toJSON s = case s of
    ById t              -> selector "id" t
    ByName t            -> selector "name" t
    ByClass t           -> selector "class name" t
    ByTag t             -> selector "tag name" t
    ByLinkText t        -> selector "link text" t
    ByPartialLinkText t -> selector "partial link text" t
    ByCSS t             -> selector "css selector" t
    ByXPath t           -> selector "xpath" t
    where
      selector :: Text -> Text -> Value
      selector sn t = object ["using" .= sn, "value" .= t]

-- |Find an element on the page using the given element selector.
findElem :: WebDriver wd => Selector -> wd Element
findElem = doSessCommand POST "/element"

-- |Find all elements on the page matching the given selector.
findElems :: WebDriver wd => Selector -> wd [Element]
findElems = doSessCommand POST "/elements"

-- |Return the element that currently has focus.
activeElem :: WebDriver wd => wd Element
activeElem = doSessCommand POST "/element/active" Null

-- |Search for an element using the given element as root.
findElemFrom :: WebDriver wd => Element -> Selector -> wd Element
findElemFrom e = doElemCommand POST e "/element"

-- |Find all elements matching a selector, using the given element as root.
findElemsFrom :: WebDriver wd => Element -> Selector -> wd [Element]
findElemsFrom e = doElemCommand POST e "/elements"

-- |Describe the element. Returns a JSON object whose meaning is currently
-- undefined by the WebDriver protocol.
elemInfo :: WebDriver wd => Element -> wd Value
elemInfo e = doElemCommand GET e "" Null

-- |Click on an element.
click :: WebDriver wd => Element -> wd ()
click e = noReturn $ doElemCommand POST e "/click" Null

-- |Submit a form element. This may be applied to descendents of a form element
-- as well.
submit :: WebDriver wd => Element -> wd ()
submit e = noReturn $ doElemCommand POST e "/submit" Null

-- |Get all visible text within this element.
getText :: WebDriver wd => Element -> wd Text
getText e = doElemCommand GET e "/text" Null

-- |Send a sequence of keystrokes to an element. All modifier keys are released
-- at the end of the function. For more information about modifier keys, see
-- <http://code.google.com/p/selenium/wiki/JsonWireProtocol#/session/:sessionId/element/:id/value>
sendKeys :: WebDriver wd => Text -> Element -> wd ()
sendKeys t e = noReturn . doElemCommand POST e "/value" . single "value" $ [t]

-- |Similar to sendKeys, but doesn't implicitly release modifier keys
-- afterwards. This allows you to combine modifiers with mouse clicks.
sendRawKeys :: WebDriver wd => Text -> Element -> wd ()
sendRawKeys t e = noReturn . doElemCommand POST e "/keys" . single "value" $ [t]

-- |Return the tag name of the given element.
tagName :: WebDriver wd => Element -> wd Text
tagName e = doElemCommand GET e "/name" Null

-- |Clear a textarea or text input element's value.
clearInput :: WebDriver wd => Element -> wd ()
clearInput e = noReturn $ doElemCommand POST e "/clear" Null

-- |Determine if the element is selected.
isSelected :: WebDriver wd => Element -> wd Bool
isSelected e = doElemCommand GET e "/selected" Null

-- |Determine if the element is enabled.
isEnabled :: WebDriver wd => Element -> wd Bool
isEnabled e = doElemCommand GET e "/enabled" Null

-- |Determine if the element is displayed.
isDisplayed :: WebDriver wd => Element -> wd Bool
isDisplayed e = doElemCommand GET e "/displayed" Null

-- |Retrieve the value of an element's attribute
attr :: WebDriver wd => Element -> Text -> wd (Maybe Text)
attr e t = doElemCommand GET e ("/attribute/" `append` t) Null

-- |Retrieve the value of an element's computed CSS property
cssProp :: WebDriver wd => Element -> Text -> wd (Maybe Text)
cssProp e t = doElemCommand GET e ("/css/" `append` t) Null

-- |Retrieve an element's current position.
elemPos :: WebDriver wd => Element -> wd (Int, Int)
elemPos e = doElemCommand GET e "/location" Null >>= parsePair "x" "y" "elemPos"

-- |Retrieve an element's current size.
elemSize :: WebDriver wd => Element -> wd (Word, Word)
elemSize e = doElemCommand GET e "/size" Null
             >>= parsePair "width" "height" "elemSize"

infix 4 <==>
-- |Determines if two element identifiers refer to the same element.
(<==>) :: WebDriver wd => Element -> Element -> wd Bool
e1 <==> (Element e2) = doElemCommand GET e1 ("/equals/" `append` e2) Null

-- |Determines if two element identifiers refer to different elements.
infix 4 </=>
(</=>) :: WebDriver wd => Element -> Element -> wd Bool
e1 </=> e2 = not <$> (e1 <==> e2)

-- |A screen orientation
data Orientation = Landscape | Portrait
                 deriving (Eq, Show, Ord, Bounded, Enum)

instance ToJSON Orientation where
  toJSON = String . toUpper . fromString . show

instance FromJSON Orientation where
  parseJSON (String jStr) = case toLower jStr of
    "landscape" -> return Landscape
    "portrait"  -> return Portrait
    err         -> fail $ "Invalid Orientation string " ++ show err
  parseJSON v = typeMismatch "Orientation" v

-- |Get the current screen orientation for rotatable display devices.
getOrientation :: WebDriver wd => wd Orientation
getOrientation = doSessCommand GET "/orientation" Null

-- |Set the current screen orientation for rotatable display devices.
setOrientation :: WebDriver wd => Orientation -> wd ()
setOrientation = noReturn . doSessCommand POST "/orientation" . single "orientation"

-- |Get the text of an alert dialog.
getAlertText :: WebDriver wd => wd Text
getAlertText = doSessCommand GET "/alert_text" Null

-- |Sends keystrokes to Javascript prompt() dialog.
replyToAlert :: WebDriver wd => Text -> wd ()
replyToAlert = noReturn . doSessCommand POST "/alert_text" . single "text"

-- |Accepts the currently displayed alert dialog.
acceptAlert :: WebDriver wd => wd ()
acceptAlert = noReturn $ doSessCommand POST "/accept_alert" Null

-- |Dismisses the currently displayed alert dialog.
dismissAlert :: WebDriver wd => wd ()
dismissAlert = noReturn $ doSessCommand POST "/dismiss_alert" Null

-- |Moves the mouse to the given position relative to the active element.
moveTo :: WebDriver wd => (Int, Int) -> wd ()
moveTo = noReturn . doSessCommand POST "/moveto" . pair ("xoffset","yoffset")

-- |Moves the mouse to the center of a given element.
moveToCenter :: WebDriver wd => Element -> wd ()
moveToCenter (Element e) =
  noReturn . doSessCommand POST "/moveto" . single "element" $ e

-- |Moves the mouse to the given position relative to the given element.
moveToFrom :: WebDriver wd => (Int, Int) -> Element -> wd ()
moveToFrom (x,y) (Element e) =
  noReturn . doSessCommand POST "/moveto"
  . triple ("element","xoffset","yoffset") $ (e,x,y)

-- |A mouse button
data MouseButton = LeftButton | MiddleButton | RightButton
                 deriving (Eq, Show, Ord, Bounded, Enum)

instance ToJSON MouseButton where
  toJSON = toJSON . fromEnum

instance FromJSON MouseButton where
  parseJSON v = do
    n <- parseJSON v
    case n :: Integer of
      0 -> return LeftButton
      1 -> return MiddleButton
      2 -> return RightButton
      err -> fail $ "Invalid JSON for MouseButton: " ++ show err

-- |Click at the current mouse position with the given mouse button.
clickWith :: WebDriver wd => MouseButton -> wd ()
clickWith = noReturn . doSessCommand POST "/click" . single "button"

-- |Perform the given action with the left mouse button held down. The mouse
-- is automatically released afterwards.
withMouseDown :: WebDriver wd => wd a -> wd a
withMouseDown wd = mouseDown >> wd <* mouseUp

-- |Press and hold the left mouse button down. Note that undefined behavior
-- occurs if the next mouse command is not mouseUp.
mouseDown :: WebDriver wd => wd ()
mouseDown = noReturn $ doSessCommand POST "/buttondown" Null

-- |Release the left mouse button.
mouseUp :: WebDriver wd => wd ()
mouseUp = noReturn $ doSessCommand POST "/buttonup" Null

-- |Double click at the current mouse location.
doubleClick :: WebDriver wd => wd ()
doubleClick = noReturn $ doSessCommand POST "/doubleclick" Null

-- |Single tap on the touch screen at the given element's location.
touchClick :: WebDriver wd => Element -> wd ()
touchClick (Element e) =
  noReturn . doSessCommand POST "/touch/click" . single "element" $ e

-- |Emulates pressing a finger down on the screen at the given location.
touchDown :: WebDriver wd => (Int, Int) -> wd ()
touchDown = noReturn . doSessCommand POST "/touch/down" . pair ("x","y")

-- |Emulates removing a finger from the screen at the given location.
touchUp :: WebDriver wd => (Int, Int) -> wd ()
touchUp = noReturn . doSessCommand POST "/touch/up" . pair ("x","y")

-- |Emulates moving a finger on the screen to the given location.
touchMove :: WebDriver wd => (Int, Int) -> wd ()
touchMove = noReturn . doSessCommand POST "/touch/move" . pair ("x","y")

-- |Emulate finger-based touch scroll. Use this function if you don't care where
-- the scroll begins
touchScroll :: WebDriver wd => (Int, Int) -> wd ()
touchScroll = noReturn . doSessCommand POST "/touch/scroll" . pair ("xoffset","yoffset")

-- |Emulate finger-based touch scroll, starting from the given location relative
-- to the given element.
touchScrollFrom :: WebDriver wd => (Int, Int) -> Element -> wd ()
touchScrollFrom (x, y) (Element e) =
  noReturn 
  . doSessCommand POST "/touch/scroll"
  . triple ("xoffset", "yoffset", "element")
  $ (x, y, e)

-- |Emulate a double click on a touch device.
touchDoubleClick :: WebDriver wd => Element -> wd ()
touchDoubleClick (Element e) = 
  noReturn
  . doSessCommand POST "/touch/doubleclick"
  . single "element" $ e

-- |Emulate a long click on a touch device.
touchLongClick :: WebDriver wd => Element -> wd ()
touchLongClick (Element e) = 
  noReturn 
  . doSessCommand POST "/touch/longclick"
  . single "element" $ e
-- |Emulate a flick on the touch screen. The coordinates indicate x and y
-- velocity, respectively. Use this function if you don't care where the
-- flick starts.
touchFlick :: WebDriver wd => (Int, Int) -> wd ()
touchFlick = 
  noReturn 
  . doSessCommand POST "/touch/flick"
  . pair ("xSpeed", "ySpeed")

-- |Emulate a flick on the touch screen.
touchFlickFrom :: WebDriver wd =>
                  Int           -- ^ flick velocity
                  -> (Int, Int) -- ^ a location relative to the given element
                  -> Element    -- ^ the given element
                  -> wd ()
touchFlickFrom s (x,y) (Element e) =
  noReturn
  . doSessCommand POST "/touch/flick" . object $
  ["xoffset" .= x
  ,"yoffset" .= y
  ,"speed"   .= s
  ,"element" .= e
  ]

-- |Get the current geographical location of the device.
getLocation :: WebDriver wd => wd (Int, Int, Int)
getLocation = doSessCommand GET "/location" Null
              >>= parseTriple "latitude" "longitude" "altitude" "getLocation"

-- |Set the current geographical location of the device.
setLocation :: WebDriver wd => (Int, Int, Int) -> wd ()
setLocation = noReturn . doSessCommand POST "/location" 
              . triple ("latitude",
                        "longitude",
                        "altitude")

-- |Uploads a file from the local filesystem by its file path.
uploadFile :: WebDriver wd => FilePath -> wd ()
uploadFile path = uploadZipEntry =<< liftBase (readEntry [] path)

-- |Uploads a raw bytestring with associated file info.
uploadRawFile :: WebDriver wd =>
                 FilePath          -- ^File path to use with this bytestring.
                 -> Integer        -- ^Modification time
                                   -- (in seconds since Unix epoch).
                 -> LBS.ByteString -- ^ The file contents as a lazy ByteString
                 -> wd ()
uploadRawFile path t str = uploadZipEntry (toEntry path t str)


-- |Lowest level interface to the file uploading mechanism.
-- This allows you to specify the exact details of
-- the zip entry sent across network.
uploadZipEntry :: WebDriver wd => Entry -> wd ()
uploadZipEntry = noReturn . doSessCommand POST "/file" . single "file"
                 . B64.encode . fromArchive . (`addEntryToArchive` emptyArchive)


-- |Get the current number of keys in a web storage area.
storageSize :: WebDriver wd => WebStorageType -> wd Integer
storageSize s = doStorageCommand GET s "/size" Null

-- |Get a list of all keys from a web storage area.
getAllKeys :: WebDriver wd => WebStorageType -> wd [Text]
getAllKeys s = doStorageCommand GET s "" Null

-- |Delete all keys within a given web storage area.
deleteAllKeys :: WebDriver wd => WebStorageType -> wd ()
deleteAllKeys s = noReturn $ doStorageCommand DELETE s "" Null

-- |An HTML 5 storage type
data WebStorageType = LocalStorage | SessionStorage
                    deriving (Eq, Show, Ord, Bounded, Enum)

-- |Get the value associated with a key in the given web storage area.
-- Unset keys result in empty strings, since the Web Storage spec
-- makes no distinction between the empty string and an undefined value.
getKey :: WebDriver wd => WebStorageType -> Text ->  wd Text
getKey s k = doStorageCommand GET s ("/key/" `T.append` k) Null

-- |Set a key in the given web storage area.
setKey :: WebDriver wd => WebStorageType -> Text -> Text -> wd Text
setKey s k v = doStorageCommand POST s "" . object $ ["key"   .= k,
                                                      "value" .= v ]
-- |Delete a key in the given web storage area.
deleteKey :: WebDriver wd => WebStorageType -> Text -> wd ()
deleteKey s k = noReturn $ doStorageCommand POST s ("/key/" `T.append` k) Null

-- |A wrapper around 'doStorageCommand' to create web storage URLs.
doStorageCommand :: (WebDriver wd, ToJSON a, FromJSON b) =>
                     RequestMethod -> WebStorageType -> Text -> a -> wd b
doStorageCommand m s path a = doSessCommand m (T.concat ["/", s', path]) a
  where s' = case s of
          LocalStorage -> "local_storage"
          SessionStorage -> "session_storage"

-- |Get information from the server as a JSON 'Object'. For more information
-- about this object see
-- <http://code.google.com/p/selenium/wiki/JsonWireProtocol#/status>
serverStatus :: (WebDriver wd) => wd Value   -- todo: make this a record type
serverStatus = doCommand GET "/status" ()

-- |A record that represents a single log entry.
data LogEntry = 
  LogEntry { logTime  :: Integer  -- ^ timestamp for the log entry. The standard 
                                  -- does not specify the epoch or the unit of 
                                  -- time.
           , logLevel :: LogLevel -- ^ log verbosity level
           , logMsg   :: Text
           }
  deriving (Eq, Ord, Show, Read)


instance FromJSON LogEntry where
  parseJSON (Object o) =
    LogEntry <$> o .: "timestamp"
             <*> o .: "level"
             <*> (fromMaybe "" <$> o .: "message")
  parseJSON v = typeMismatch "LogEntry" v

-- |A type indicating the kind of log information.
data LogType = LogClient     -- ^ client logs
             | LogDriver     -- ^ driver logs (e.g. chromedriver, IE driver, etc)
             | LogBrowser    -- ^ browser logs
             | LogServer     -- ^ WebDriver server logs
             | LogOther Text -- ^ non-standard log types
             deriving (Eq, Ord, Show, Read)

instance ToJSON LogType where
  toJSON t = 
    String $ case t of
      LogClient  -> "client"
      LogDriver  -> "driver"
      LogBrowser -> "browser"
      LogServer  -> "server"
      LogOther s -> s
    

instance FromJSON LogType where
  parseJSON (String s) = 
    return $ case s of
      "client"  -> LogClient
      "driver"  -> LogDriver
      "browser" -> LogBrowser
      "server"  -> LogServer
      other     -> LogOther other
  parseJSON v = typeMismatch "LogType" v


-- |Retrieve the log buffer for a given log type. The server-side log buffer is reset after each request.
getLogs :: WebDriver wd => LogType -> wd [LogEntry]
getLogs t = doSessCommand POST "/log" . object $ ["type" .= t]

-- |Get a list of available log types.
getLogTypes :: WebDriver wd => wd [LogType]
getLogTypes = doSessCommand GET "/log/types" ()

-- Moving this closer to the definition of Cookie seems to cause strange compile
-- errors, so I'm leaving it here for now.
$( deriveToJSON (map C.toLower . drop 4) ''Cookie )<|MERGE_RESOLUTION|>--- conflicted
+++ resolved
@@ -98,20 +98,10 @@
 
 import Prelude hiding (catch)
 
-<<<<<<< HEAD
-=======
 
 -- |Convenience function to handle webdriver commands with no return value
 noReturn :: WebDriver wd => wd NoReturn -> wd ()
 noReturn = void
-
--- |Get information from the server as a JSON 'Object'. For more information
--- about this object see
--- <http://code.google.com/p/selenium/wiki/JsonWireProtocol#/status>
-serverStatus :: (WebDriver wd) => wd Value   -- todo: make this a record type
-serverStatus = doCommand GET "/status" Null
-
->>>>>>> 1f7ff350
 
 -- |Create a new session with the given 'Capabilities'. This command
 -- resets the current session ID to that of the new session.
