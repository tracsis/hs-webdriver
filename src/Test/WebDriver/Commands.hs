{-# LANGUAGE OverloadedStrings, ScopedTypeVariables, ExistentialQuantification,
             TemplateHaskell, RecordWildCards, FlexibleContexts #-}
-- |This module exports basic WD actions that can be used to interact with a
-- browser session.
module Test.WebDriver.Commands
       ( -- * Sessions
         createSession, closeSession, sessions, getActualCaps
         -- * Browser interaction
         -- ** Web navigation
       , openPage, forward, back, refresh
         -- ** Page info
       , getCurrentURL, getSource, getTitle, saveScreenshot, screenshot, screenshotBase64
         -- * Timeouts
       , setImplicitWait, setScriptTimeout, setPageLoadTimeout
         -- * Web elements
       , Element(..), Selector(..)
         -- ** Searching for elements
       , findElem, findElems, findElemFrom, findElemsFrom
         -- ** Interacting with elements
       , click, submit, getText
         -- *** Sending key inputs to elements
       , sendKeys, sendRawKeys, clearInput
         -- ** Element information
       , attr, cssProp, elemPos, elemSize
       , isSelected, isEnabled, isDisplayed
       , tagName, activeElem, elemInfo
         -- ** Element equality
       , (<==>), (</=>)
         -- * Javascript
       , executeJS, asyncJS
       , JSArg(..)
         -- * Windows
       , WindowHandle(..), currentWindow
       , getCurrentWindow, closeWindow, windows, focusWindow,  maximize
       , getWindowSize, setWindowSize, getWindowPos, setWindowPos
         -- * Focusing on frames
       , focusFrame, FrameSelector(..)
         -- * Cookies
       , Cookie(..), mkCookie
       , cookies, setCookie, deleteCookie, deleteVisibleCookies, deleteCookieByName
         -- * Alerts
       , getAlertText, replyToAlert, acceptAlert, dismissAlert
         -- * Mouse gestures
       , moveTo, moveToCenter, moveToFrom
       , clickWith, MouseButton(..)
       , mouseDown, mouseUp, withMouseDown, doubleClick
         -- * HTML 5 Web Storage
       , WebStorageType(..), storageSize, getAllKeys, deleteAllKeys
       , getKey, setKey, deleteKey
         -- * HTML 5 Application Cache
       , ApplicationCacheStatus(..)
       , getApplicationCacheStatus
         -- * Mobile device support
         -- ** Screen orientation
       , Orientation(..)
       , getOrientation, setOrientation
         -- ** Geo-location
       , getLocation, setLocation
         -- ** Touch gestures
       , touchClick, touchDown, touchUp, touchMove
       , touchScroll, touchScrollFrom, touchDoubleClick
       , touchLongClick, touchFlick, touchFlickFrom
         -- * IME support
       , availableIMEEngines, activeIMEEngine, checkIMEActive
       , activateIME, deactivateIME
         -- * Uploading files to remote server
         -- |These functions allow you to upload a file to a remote server.
         -- Note that this operation isn't supported by all WebDriver servers,
         -- and the location where the file is stored is not standardized.
       , uploadFile, uploadRawFile, uploadZipEntry
         -- * Server information and logs
       , serverStatus
       , getLogs, getLogTypes, LogType, LogEntry(..), LogLevel(..)
       ) where

import Codec.Archive.Zip
import Control.Applicative
import Control.Exception (SomeException)
import Control.Exception.Lifted (throwIO, handle)
import qualified Control.Exception.Lifted as L
import Control.Monad
import Control.Monad.Base
import Data.Aeson
import Data.Aeson.TH
import Data.Aeson.Types
import Data.ByteString.Base64.Lazy as B64
import Data.ByteString.Lazy as LBS (ByteString, writeFile)
import Data.CallStack
import qualified Data.Char as C
import qualified Data.Foldable as F
import Data.Maybe
import Data.String (fromString)
import Data.Text (Text, append, toUpper, toLower)
import qualified Data.Text as T
import qualified Data.Text.Lazy.Encoding as TL
import Data.Word
import Network.URI hiding (path)  -- suppresses warnings
import Test.WebDriver.Capabilities
import Test.WebDriver.Class
import Test.WebDriver.Commands.Internal
import Test.WebDriver.Exceptions.Internal
import Test.WebDriver.JSON
import Test.WebDriver.Session
import Test.WebDriver.Utils (urlEncode)

import Prelude -- hides some "unused import" warnings

-- |Create a new session with the given 'Capabilities'. The returned session becomes the \"current session\" for this action.
--
-- Note: if you're using 'runSession' to run your WebDriver commands, you don't need to call this explicitly.
createSession :: (HasCallStack, WebDriver wd) => Capabilities -> wd WDSession
createSession caps = do
  ignoreReturn . withAuthHeaders . doCommand methodPost "/session" . single "desiredCapabilities" $ caps
  getSession

-- |Retrieve a list of active sessions and their 'Capabilities'.
sessions :: (HasCallStack, WebDriver wd) => wd [(SessionId, Capabilities)]
sessions = do
  objs <- doCommand methodGet "/sessions" Null
  mapM (parsePair "id" "capabilities" "sessions") objs

-- |Get the actual server-side 'Capabilities' of the current session.
getActualCaps :: (HasCallStack, WebDriver wd) => wd Capabilities
getActualCaps = doSessCommand methodGet "" Null

-- |Close the current session and the browser associated with it.
closeSession :: (HasCallStack, WebDriver wd) => wd ()
closeSession = do s@WDSession {..} <- getSession
                  noReturn $ doSessCommand methodDelete "" Null
                  putSession s { wdSessId = Nothing }


-- |Sets the amount of time (ms) we implicitly wait when searching for elements.
setImplicitWait :: (HasCallStack, WebDriver wd) => Integer -> wd ()
setImplicitWait ms =
  noReturn $ doSessCommand methodPost "/timeouts/implicit_wait" (object msField)
    `L.catch` \(_ :: SomeException) ->
      doSessCommand methodPost "/timeouts" (object allFields)
  where msField   = ["ms" .= ms]
        allFields = ["type" .= ("implicit" :: String)] ++ msField

-- |Sets the amount of time (ms) we wait for an asynchronous script to return a
-- result.
setScriptTimeout :: (HasCallStack, WebDriver wd) => Integer -> wd ()
setScriptTimeout ms =
  noReturn $ doSessCommand methodPost "/timeouts/async_script" (object msField)
    `L.catch` \( _ :: SomeException) ->
      doSessCommand methodPost "/timeouts" (object allFields)
  where msField   = ["ms" .= ms]
        allFields = ["type" .= ("script" :: String)] ++ msField

-- |Sets the amount of time (ms) to wait for a page to finish loading before throwing a 'Timeout' exception.
setPageLoadTimeout :: (HasCallStack, WebDriver wd) => Integer -> wd ()
setPageLoadTimeout ms = noReturn $ doSessCommand methodPost "/timeouts" params
  where params = object ["type" .= ("page load" :: String)
                        ,"ms"   .= ms ]

-- |Gets the URL of the current page.
getCurrentURL :: (HasCallStack, WebDriver wd) => wd String
getCurrentURL = doSessCommand methodGet "/url" Null

-- |Opens a new page by the given URL.
openPage :: (HasCallStack, WebDriver wd) => String -> wd ()
openPage url
  | isURI url = noReturn . doSessCommand methodPost "/url" . single "url" $ url
  | otherwise = throwIO . InvalidURL $ url

-- |Navigate forward in the browser history.
forward :: (HasCallStack, WebDriver wd) => wd ()
forward = noReturn $ doSessCommand methodPost "/forward" Null

-- |Navigate backward in the browser history.
back :: (HasCallStack, WebDriver wd) => wd ()
back = noReturn $ doSessCommand methodPost "/back" Null

-- |Refresh the current page
refresh :: (HasCallStack, WebDriver wd) => wd ()
refresh = noReturn $ doSessCommand methodPost "/refresh" Null

-- |An existential wrapper for any 'ToJSON' instance. This allows us to pass
-- parameters of many different types to Javascript code.
data JSArg = forall a. ToJSON a => JSArg a

instance ToJSON JSArg where
  toJSON (JSArg a) = toJSON a

{- |Inject a snippet of Javascript into the page for execution in the
context of the currently selected frame. The executed script is
assumed to be synchronous and the result of evaluating the script is
returned and converted to an instance of FromJSON.

The first parameter defines a sequence of arguments to pass to the javascript
function. Arguments of type Element will be converted to the
corresponding DOM element. Likewise, any elements in the script result
will be returned to the client as Elements.

The second parameter defines the script itself in the form of a
function body. The value returned by that function will be returned to
the client. The function will be invoked with the provided argument
list and the values may be accessed via the arguments object in the
order specified.

When using 'executeJS', GHC might complain about an ambiguous type in
situations where the result of the executeJS call is ignored/discard.
Consider the following example:

@
	jsExample = do
		e <- findElem (ById "foo")
		executeJS [] "someAction()"
		return e
@

Because the result of the 'executeJS' is discarded, GHC cannot resolve
which instance of the 'fromJSON' class to use when parsing the
Selenium server response. In such cases, we can use the 'ignoreReturn'
helper function located in "Test.WebDriver.JSON". 'ignoreReturn' has
no runtime effect; it simply helps the type system by expicitly providing
a `fromJSON` instance to use.

@
	import Test.WebDriver.JSON (ignoreReturn)
	jsExample = do
		e <- findElem (ById "foo")
		ignoreReturn $ executeJS [] "someAction()"
		return e
@
-}
executeJS :: (F.Foldable f, FromJSON a, WebDriver wd) => f JSArg -> Text -> wd a
executeJS a s = fromJSON' =<< getResult
  where
    getResult = doSessCommand methodPost "/execute" . pair ("args", "script") $ (F.toList a,s)

{- |Executes a snippet of Javascript code asynchronously. This function works
similarly to 'executeJS', except that the Javascript is passed a callback
function as its final argument. The script should call this function
to signal that it has finished executing, passing to it a value that will be
returned as the result of asyncJS. A result of Nothing indicates that the
Javascript function timed out (see 'setScriptTimeout')
-}
asyncJS :: (HasCallStack, F.Foldable f, FromJSON a, WebDriver wd) => f JSArg -> Text -> wd (Maybe a)
asyncJS a s = handle timeout $ Just <$> (fromJSON' =<< getResult)
  where
    getResult = doSessCommand methodPost "/execute_async" . pair ("args", "script")
                $ (F.toList a,s)
    timeout (FailedCommand Timeout _)       = return Nothing
    timeout (FailedCommand ScriptTimeout _) = return Nothing
    timeout err = throwIO err

-- |Save a screenshot to a particular location
saveScreenshot :: (HasCallStack, WebDriver wd) => FilePath -> wd ()
saveScreenshot path = screenshot >>= liftBase . LBS.writeFile path

-- |Grab a screenshot of the current page as a PNG image
screenshot :: (HasCallStack, WebDriver wd) => wd LBS.ByteString
screenshot = B64.decodeLenient <$> screenshotBase64

-- |Grab a screenshot as a base-64 encoded PNG image. This is the protocol-defined format.
screenshotBase64 :: (HasCallStack, WebDriver wd) => wd LBS.ByteString
screenshotBase64 = TL.encodeUtf8 <$> doSessCommand methodGet "/screenshot" Null

availableIMEEngines :: (HasCallStack, WebDriver wd) => wd [Text]
availableIMEEngines = doSessCommand methodGet "/ime/available_engines" Null

activeIMEEngine :: (HasCallStack, WebDriver wd) => wd Text
activeIMEEngine = doSessCommand methodGet "/ime/active_engine" Null

checkIMEActive :: (HasCallStack, WebDriver wd) => wd Bool
checkIMEActive = doSessCommand methodGet "/ime/activated" Null

activateIME :: (HasCallStack, WebDriver wd) => Text -> wd ()
activateIME = noReturn . doSessCommand methodPost "/ime/activate" . single "engine"

deactivateIME :: (HasCallStack, WebDriver wd) => wd ()
deactivateIME = noReturn $ doSessCommand methodPost "/ime/deactivate" Null


-- |Specifies the frame used by 'Test.WebDriver.Commands.focusFrame'
data FrameSelector = WithIndex Integer
                     -- |focus on a frame by name or ID
                   | WithName Text
                     -- |focus on a frame 'Element'
                   | WithElement Element
                     -- |focus on the first frame, or the main document
                     -- if iframes are used.
                   | DefaultFrame
                   deriving (Eq, Show, Read)

instance ToJSON FrameSelector where
  toJSON s = case s of
    WithIndex i -> toJSON i
    WithName n -> toJSON n
    WithElement e -> toJSON e
    DefaultFrame -> Null

-- |Switch focus to the frame specified by the FrameSelector.
focusFrame :: (HasCallStack, WebDriver wd) => FrameSelector -> wd ()
focusFrame s = noReturn $ doSessCommand methodPost "/frame" . single "id" $ s

-- |Returns a handle to the currently focused window
getCurrentWindow :: (HasCallStack, WebDriver wd) => wd WindowHandle
getCurrentWindow = doSessCommand methodGet "/window_handle" Null

-- |Returns a list of all windows available to the session
windows :: (HasCallStack, WebDriver wd) => wd [WindowHandle]
windows = doSessCommand methodGet "/window_handles" Null

focusWindow :: (HasCallStack, WebDriver wd) => WindowHandle -> wd ()
focusWindow w = noReturn $ doSessCommand methodPost "/window" . single "name" $ w

-- |Closes the given window
closeWindow :: (HasCallStack, WebDriver wd) => WindowHandle -> wd ()
closeWindow w = do
  cw <- getCurrentWindow
  focusWindow w
  noReturn $ doSessCommand methodDelete "/window" Null
  unless (w == cw) $ focusWindow cw

-- |Maximizes the current  window if not already maximized
maximize :: (HasCallStack, WebDriver wd) => wd ()
maximize = noReturn $ doWinCommand methodGet currentWindow "/maximize" Null

-- |Get the dimensions of the current window.
getWindowSize :: (HasCallStack, WebDriver wd) => wd (Word, Word)
getWindowSize = doWinCommand methodGet currentWindow "/size" Null
                >>= parsePair "width" "height" "getWindowSize"

-- |Set the dimensions of the current window.
setWindowSize :: (HasCallStack, WebDriver wd) => (Word, Word) -> wd ()
setWindowSize = noReturn . doWinCommand methodPost currentWindow "/size"
                . pair ("width", "height")

-- |Get the coordinates of the current window.
getWindowPos :: (HasCallStack, WebDriver wd) => wd (Int, Int)
getWindowPos = doWinCommand methodGet currentWindow "/position" Null
               >>= parsePair "x" "y" "getWindowPos"

-- |Set the coordinates of the current window.
setWindowPos :: (HasCallStack, WebDriver wd) => (Int, Int) -> wd ()
setWindowPos = noReturn . doWinCommand methodPost currentWindow "/position" . pair ("x","y")

-- |Cookies are delicious delicacies. When sending cookies to the server, a value
-- of Nothing indicates that the server should use a default value. When receiving
-- cookies from the server, a value of Nothing indicates that the server is unable
-- to specify the value.
data Cookie = Cookie { cookName   :: Text
                     , cookValue  :: Text          -- ^
                     , cookPath   :: Maybe Text    -- ^path of this cookie.
                                                   -- if Nothing, defaults to /
                     , cookDomain :: Maybe Text    -- ^domain of this cookie.
                                                   -- if Nothing, the current pages
                                                   -- domain is used
                     , cookSecure :: Maybe Bool    -- ^Is this cookie secure?
                     , cookExpiry :: Maybe Integer -- ^Expiry date expressed as
                                                   -- seconds since the Unix epoch
                                                   -- Nothing indicates that the
                                                   -- cookie never expires
                     } deriving (Eq, Show)

-- |Creates a Cookie with only a name and value specified. All other
-- fields are set to Nothing, which tells the server to use default values.
mkCookie :: Text -> Text -> Cookie
mkCookie name value = Cookie { cookName = name, cookValue = value,
                               cookPath = Nothing, cookDomain = Nothing,
                               cookSecure = Nothing, cookExpiry = Nothing
                             }

instance FromJSON Cookie where
  parseJSON (Object o) = Cookie <$> req "name"
                                <*> req "value"
                                <*> opt "path" Nothing
                                <*> opt "domain" Nothing
                                <*> opt "secure" Nothing
                                <*> opt "expiry" Nothing
    where
      req :: FromJSON a => Text -> Parser a
      req = (o .:)
      opt :: FromJSON a => Text -> a -> Parser a
      opt k d = o .:?? k .!= d
  parseJSON v = typeMismatch "Cookie" v

-- |Retrieve all cookies visible to the current page.
cookies :: (HasCallStack, WebDriver wd) => wd [Cookie]
cookies = doSessCommand methodGet "/cookie" Null

-- |Set a cookie. If the cookie path is not specified, it will default to \"/\".
-- Likewise, if the domain is omitted, it will default to the current page's
-- domain
setCookie :: (HasCallStack, WebDriver wd) => Cookie -> wd ()
setCookie = noReturn . doSessCommand methodPost "/cookie" . single "cookie"

-- |Delete a cookie. This will do nothing is the cookie isn't visible to the
-- current page.
deleteCookie :: (HasCallStack, WebDriver wd) => Cookie -> wd ()
deleteCookie c = noReturn $ doSessCommand methodDelete ("/cookie/" `append` urlEncode (cookName c)) Null

deleteCookieByName :: (HasCallStack, WebDriver wd) => Text -> wd ()
deleteCookieByName n = noReturn $ doSessCommand methodDelete ("/cookie/" `append` n) Null

-- |Delete all visible cookies on the current page.
deleteVisibleCookies :: (HasCallStack, WebDriver wd) => wd ()
deleteVisibleCookies = noReturn $ doSessCommand methodDelete "/cookie" Null

-- |Get the current page source
getSource :: (HasCallStack, WebDriver wd) => wd Text
getSource = doSessCommand methodGet "/source" Null

-- |Get the title of the current page.
getTitle :: (HasCallStack, WebDriver wd) => wd Text
getTitle = doSessCommand methodGet "/title" Null

-- |Specifies element(s) within a DOM tree using various selection methods.
data Selector = ById Text
              | ByName Text
              | ByClass Text -- ^ (Note: multiple classes are not
                             -- allowed. For more control, use 'ByCSS')
              | ByTag Text
              | ByLinkText Text
              | ByPartialLinkText Text
              | ByCSS Text
              | ByXPath Text
              deriving (Eq, Show, Ord)

instance ToJSON Selector where
  toJSON s = case s of
    ById t              -> selector "id" t
    ByName t            -> selector "name" t
    ByClass t           -> selector "class name" t
    ByTag t             -> selector "tag name" t
    ByLinkText t        -> selector "link text" t
    ByPartialLinkText t -> selector "partial link text" t
    ByCSS t             -> selector "css selector" t
    ByXPath t           -> selector "xpath" t
    where
      selector :: Text -> Text -> Value
      selector sn t = object ["using" .= sn, "value" .= t]

-- |Find an element on the page using the given element selector.
findElem :: (HasCallStack, WebDriver wd) => Selector -> wd Element
findElem = doSessCommand methodPost "/element"

-- |Find all elements on the page matching the given selector.
findElems :: (HasCallStack, WebDriver wd) => Selector -> wd [Element]
findElems = doSessCommand methodPost "/elements"

-- |Return the element that currently has focus.
activeElem :: (HasCallStack, WebDriver wd) => wd Element
activeElem = doSessCommand methodPost "/element/active" Null

-- |Search for an element using the given element as root.
findElemFrom :: (HasCallStack, WebDriver wd) => Element -> Selector -> wd Element
findElemFrom e = doElemCommand methodPost e "/element"

-- |Find all elements matching a selector, using the given element as root.
findElemsFrom :: (HasCallStack, WebDriver wd) => Element -> Selector -> wd [Element]
findElemsFrom e = doElemCommand methodPost e "/elements"

-- |Describe the element. Returns a JSON object whose meaning is currently
-- undefined by the WebDriver protocol.
elemInfo :: (HasCallStack, WebDriver wd) => Element -> wd Value
elemInfo e = doElemCommand methodGet e "" Null
{-# DEPRECATED elemInfo "This command does not work with Marionette (Firefox) driver, and is likely to be completely removed in Selenium 4" #-}

-- |Click on an element.
click :: (HasCallStack, WebDriver wd) => Element -> wd ()
click e = noReturn $ doElemCommand methodPost e "/click" Null

-- |Submit a form element. This may be applied to descendents of a form element
-- as well.
submit :: (HasCallStack, WebDriver wd) => Element -> wd ()
submit e = noReturn $ doElemCommand methodPost e "/submit" Null

-- |Get all visible text within this element.
getText :: (HasCallStack, WebDriver wd) => Element -> wd Text
getText e = doElemCommand methodGet e "/text" Null

-- |Send a sequence of keystrokes to an element. All modifier keys are released
-- at the end of the function. Named constants for special modifier keys can be found
-- in "Test.WebDriver.Common.Keys"
sendKeys :: (HasCallStack, WebDriver wd) => Text -> Element -> wd ()
sendKeys t e = noReturn . doElemCommand methodPost e "/value" . single "value" $ [t]

-- |Similar to sendKeys, but doesn't implicitly release modifier keys
-- afterwards. This allows you to combine modifiers with mouse clicks.
<<<<<<< HEAD
sendRawKeys :: (HasCallStack, WebDriver wd) => Text -> Element -> wd ()
sendRawKeys t e = noReturn . doElemCommand methodPost e "/keys" . single "value" $ [t]
=======
sendRawKeys :: WebDriver wd => Text -> wd ()
sendRawKeys t = noReturn . doSessCommand methodPost "/keys" . single "value" $ [t]
>>>>>>> 4d367af4

-- |Return the tag name of the given element.
tagName :: (HasCallStack, WebDriver wd) => Element -> wd Text
tagName e = doElemCommand methodGet e "/name" Null

-- |Clear a textarea or text input element's value.
clearInput :: (HasCallStack, WebDriver wd) => Element -> wd ()
clearInput e = noReturn $ doElemCommand methodPost e "/clear" Null

-- |Determine if the element is selected.
isSelected :: (HasCallStack, WebDriver wd) => Element -> wd Bool
isSelected e = doElemCommand methodGet e "/selected" Null

-- |Determine if the element is enabled.
isEnabled :: (HasCallStack, WebDriver wd) => Element -> wd Bool
isEnabled e = doElemCommand methodGet e "/enabled" Null

-- |Determine if the element is displayed.
isDisplayed :: (HasCallStack, WebDriver wd) => Element -> wd Bool
isDisplayed e = doElemCommand methodGet e "/displayed" Null

-- |Retrieve the value of an element's attribute
attr :: (HasCallStack, WebDriver wd) => Element -> Text -> wd (Maybe Text)
attr e t = doElemCommand methodGet e ("/attribute/" `append` urlEncode t) Null

-- |Retrieve the value of an element's computed CSS property
cssProp :: (HasCallStack, WebDriver wd) => Element -> Text -> wd (Maybe Text)
cssProp e t = doElemCommand methodGet e ("/css/" `append` urlEncode t) Null

-- |Retrieve an element's current position.
<<<<<<< HEAD
elemPos :: (HasCallStack, WebDriver wd) => Element -> wd (Int, Int)
elemPos e = doElemCommand methodGet e "/location" Null >>= parsePair "x" "y" "elemPos"

-- |Retrieve an element's current size.
elemSize :: (HasCallStack, WebDriver wd) => Element -> wd (Word, Word)
=======
elemPos :: WebDriver wd => Element -> wd (Float, Float)
elemPos e = doElemCommand methodGet e "/location" Null >>= parsePair "x" "y" "elemPos"

-- |Retrieve an element's current size.
elemSize :: WebDriver wd => Element -> wd (Float, Float)
>>>>>>> 4d367af4
elemSize e = doElemCommand methodGet e "/size" Null
             >>= parsePair "width" "height" "elemSize"

infix 4 <==>
-- |Determines if two element identifiers refer to the same element.
(<==>) :: (HasCallStack, WebDriver wd) => Element -> Element -> wd Bool
e1 <==> (Element e2) = doElemCommand methodGet e1 ("/equals/" `append` urlEncode e2) Null

-- |Determines if two element identifiers refer to different elements.
infix 4 </=>
(</=>) :: (HasCallStack, WebDriver wd) => Element -> Element -> wd Bool
e1 </=> e2 = not <$> (e1 <==> e2)

-- |A screen orientation
data Orientation = Landscape | Portrait
                 deriving (Eq, Show, Ord, Bounded, Enum)

instance ToJSON Orientation where
  toJSON = String . toUpper . fromString . show

instance FromJSON Orientation where
  parseJSON (String jStr) = case toLower jStr of
    "landscape" -> return Landscape
    "portrait"  -> return Portrait
    err         -> fail $ "Invalid Orientation string " ++ show err
  parseJSON v = typeMismatch "Orientation" v

-- |Get the current screen orientation for rotatable display devices.
getOrientation :: (HasCallStack, WebDriver wd) => wd Orientation
getOrientation = doSessCommand methodGet "/orientation" Null

-- |Set the current screen orientation for rotatable display devices.
setOrientation :: (HasCallStack, WebDriver wd) => Orientation -> wd ()
setOrientation = noReturn . doSessCommand methodPost "/orientation" . single "orientation"

-- |Get the text of an alert dialog.
getAlertText :: (HasCallStack, WebDriver wd) => wd Text
getAlertText = doSessCommand methodGet "/alert_text" Null

-- |Sends keystrokes to Javascript prompt() dialog.
replyToAlert :: (HasCallStack, WebDriver wd) => Text -> wd ()
replyToAlert = noReturn . doSessCommand methodPost "/alert_text" . single "text"

-- |Accepts the currently displayed alert dialog.
acceptAlert :: (HasCallStack, WebDriver wd) => wd ()
acceptAlert = noReturn $ doSessCommand methodPost "/accept_alert" Null

-- |Dismisses the currently displayed alert dialog.
dismissAlert :: (HasCallStack, WebDriver wd) => wd ()
dismissAlert = noReturn $ doSessCommand methodPost "/dismiss_alert" Null

-- |Moves the mouse to the given position relative to the active element.
moveTo :: (HasCallStack, WebDriver wd) => (Int, Int) -> wd ()
moveTo = noReturn . doSessCommand methodPost "/moveto" . pair ("xoffset","yoffset")

-- |Moves the mouse to the center of a given element.
moveToCenter :: (HasCallStack, WebDriver wd) => Element -> wd ()
moveToCenter (Element e) =
  noReturn . doSessCommand methodPost "/moveto" . single "element" $ e

-- |Moves the mouse to the given position relative to the given element.
moveToFrom :: (HasCallStack, WebDriver wd) => (Int, Int) -> Element -> wd ()
moveToFrom (x,y) (Element e) =
  noReturn . doSessCommand methodPost "/moveto"
  . triple ("element","xoffset","yoffset") $ (e,x,y)

-- |A mouse button
data MouseButton = LeftButton | MiddleButton | RightButton
                 deriving (Eq, Show, Ord, Bounded, Enum)

instance ToJSON MouseButton where
  toJSON = toJSON . fromEnum

instance FromJSON MouseButton where
  parseJSON v = do
    n <- parseJSON v
    case n :: Integer of
      0 -> return LeftButton
      1 -> return MiddleButton
      2 -> return RightButton
      err -> fail $ "Invalid JSON for MouseButton: " ++ show err

-- |Click at the current mouse position with the given mouse button.
clickWith :: (HasCallStack, WebDriver wd) => MouseButton -> wd ()
clickWith = noReturn . doSessCommand methodPost "/click" . single "button"

-- |Perform the given action with the left mouse button held down. The mouse
-- is automatically released afterwards.
withMouseDown :: (HasCallStack, WebDriver wd) => wd a -> wd a
withMouseDown wd = mouseDown >> wd <* mouseUp

-- |Press and hold the left mouse button down. Note that undefined behavior
-- occurs if the next mouse command is not mouseUp.
mouseDown :: (HasCallStack, WebDriver wd) => wd ()
mouseDown = noReturn $ doSessCommand methodPost "/buttondown" Null

-- |Release the left mouse button.
mouseUp :: (HasCallStack, WebDriver wd) => wd ()
mouseUp = noReturn $ doSessCommand methodPost "/buttonup" Null

-- |Double click at the current mouse location.
doubleClick :: (HasCallStack, WebDriver wd) => wd ()
doubleClick = noReturn $ doSessCommand methodPost "/doubleclick" Null

-- |Single tap on the touch screen at the given element's location.
touchClick :: (HasCallStack, WebDriver wd) => Element -> wd ()
touchClick (Element e) =
  noReturn . doSessCommand methodPost "/touch/click" . single "element" $ e

-- |Emulates pressing a finger down on the screen at the given location.
touchDown :: (HasCallStack, WebDriver wd) => (Int, Int) -> wd ()
touchDown = noReturn . doSessCommand methodPost "/touch/down" . pair ("x","y")

-- |Emulates removing a finger from the screen at the given location.
touchUp :: (HasCallStack, WebDriver wd) => (Int, Int) -> wd ()
touchUp = noReturn . doSessCommand methodPost "/touch/up" . pair ("x","y")

-- |Emulates moving a finger on the screen to the given location.
touchMove :: (HasCallStack, WebDriver wd) => (Int, Int) -> wd ()
touchMove = noReturn . doSessCommand methodPost "/touch/move" . pair ("x","y")

-- |Emulate finger-based touch scroll. Use this function if you don't care where
-- the scroll begins
touchScroll :: (HasCallStack, WebDriver wd) => (Int, Int) -> wd ()
touchScroll = noReturn . doSessCommand methodPost "/touch/scroll" . pair ("xoffset","yoffset")

-- |Emulate finger-based touch scroll, starting from the given location relative
-- to the given element.
touchScrollFrom :: (HasCallStack, WebDriver wd) => (Int, Int) -> Element -> wd ()
touchScrollFrom (x, y) (Element e) =
  noReturn
  . doSessCommand methodPost "/touch/scroll"
  . triple ("xoffset", "yoffset", "element")
  $ (x, y, e)

-- |Emulate a double click on a touch device.
touchDoubleClick :: (HasCallStack, WebDriver wd) => Element -> wd ()
touchDoubleClick (Element e) =
  noReturn
  . doSessCommand methodPost "/touch/doubleclick"
  . single "element" $ e

-- |Emulate a long click on a touch device.
touchLongClick :: (HasCallStack, WebDriver wd) => Element -> wd ()
touchLongClick (Element e) =
  noReturn
  . doSessCommand methodPost "/touch/longclick"
  . single "element" $ e
-- |Emulate a flick on the touch screen. The coordinates indicate x and y
-- velocity, respectively. Use this function if you don't care where the
-- flick starts.
touchFlick :: (HasCallStack, WebDriver wd) => (Int, Int) -> wd ()
touchFlick =
  noReturn
  . doSessCommand methodPost "/touch/flick"
  . pair ("xSpeed", "ySpeed")

-- |Emulate a flick on the touch screen.
touchFlickFrom :: (HasCallStack, WebDriver wd) =>
                  Int           -- ^ flick velocity
                  -> (Int, Int) -- ^ a location relative to the given element
                  -> Element    -- ^ the given element
                  -> wd ()
touchFlickFrom s (x,y) (Element e) =
  noReturn
  . doSessCommand methodPost "/touch/flick" . object $
  ["xoffset" .= x
  ,"yoffset" .= y
  ,"speed"   .= s
  ,"element" .= e
  ]

-- |Get the current geographical location of the device.
getLocation :: (HasCallStack, WebDriver wd) => wd (Int, Int, Int)
getLocation = doSessCommand methodGet "/location" Null
              >>= parseTriple "latitude" "longitude" "altitude" "getLocation"

-- |Set the current geographical location of the device.
setLocation :: (HasCallStack, WebDriver wd) => (Int, Int, Int) -> wd ()
setLocation = noReturn . doSessCommand methodPost "/location"
              . triple ("latitude",
                        "longitude",
                        "altitude")

-- |Uploads a file from the local filesystem by its file path.
uploadFile :: (HasCallStack, WebDriver wd) => FilePath -> wd ()
uploadFile path = uploadZipEntry =<< liftBase (readEntry [] path)

-- |Uploads a raw bytestring with associated file info.
uploadRawFile :: (HasCallStack, WebDriver wd) =>
                 FilePath          -- ^File path to use with this bytestring.
                 -> Integer        -- ^Modification time
                                   -- (in seconds since Unix epoch).
                 -> LBS.ByteString -- ^ The file contents as a lazy ByteString
                 -> wd ()
uploadRawFile path t str = uploadZipEntry (toEntry path t str)


-- |Lowest level interface to the file uploading mechanism.
-- This allows you to specify the exact details of
-- the zip entry sent across network.
uploadZipEntry :: (HasCallStack, WebDriver wd) => Entry -> wd ()
uploadZipEntry = noReturn . doSessCommand methodPost "/file" . single "file"
                 . TL.decodeUtf8 . B64.encode . fromArchive . (`addEntryToArchive` emptyArchive)


-- |Get the current number of keys in a web storage area.
storageSize :: (HasCallStack, WebDriver wd) => WebStorageType -> wd Integer
storageSize s = doStorageCommand methodGet s "/size" Null

-- |Get a list of all keys from a web storage area.
getAllKeys :: (HasCallStack, WebDriver wd) => WebStorageType -> wd [Text]
getAllKeys s = doStorageCommand methodGet s "" Null

-- |Delete all keys within a given web storage area.
deleteAllKeys :: (HasCallStack, WebDriver wd) => WebStorageType -> wd ()
deleteAllKeys s = noReturn $ doStorageCommand methodDelete s "" Null

-- |An HTML 5 storage type
data WebStorageType = LocalStorage | SessionStorage
                    deriving (Eq, Show, Ord, Bounded, Enum)

-- |Get the value associated with a key in the given web storage area.
-- Unset keys result in empty strings, since the Web Storage spec
-- makes no distinction between the empty string and an undefined value.
getKey :: (HasCallStack, WebDriver wd) => WebStorageType -> Text ->  wd Text
getKey s k = doStorageCommand methodGet s ("/key/" `T.append` urlEncode k) Null

-- |Set a key in the given web storage area.
setKey :: (HasCallStack, WebDriver wd) => WebStorageType -> Text -> Text -> wd Text
setKey s k v = doStorageCommand methodPost s "" . object $ ["key"   .= k,
                                                      "value" .= v ]
-- |Delete a key in the given web storage area.
deleteKey :: (HasCallStack, WebDriver wd) => WebStorageType -> Text -> wd ()
deleteKey s k = noReturn $ doStorageCommand methodPost s ("/key/" `T.append` urlEncode k) Null

-- |A wrapper around 'doSessCommand' to create web storage requests.
doStorageCommand :: (WebDriver wd, ToJSON a, FromJSON b) =>
                     Method -> WebStorageType -> Text -> a -> wd b
doStorageCommand m s path a = doSessCommand m (T.concat ["/", s', path]) a
  where s' = case s of
          LocalStorage -> "local_storage"
          SessionStorage -> "session_storage"

-- |Get information from the server as a JSON 'Object'. For more information
-- about this object see
-- <https://github.com/SeleniumHQ/selenium/wiki/JsonWireProtocol#status>
serverStatus :: (WebDriver wd) => wd Value   -- todo: make this a record type
serverStatus = doCommand methodGet "/status" Null

-- |A record that represents a single log entry.
data LogEntry =
  LogEntry { logTime  :: Integer  -- ^ timestamp for the log entry. The standard
                                  -- does not specify the epoch or the unit of
                                  -- time.
           , logLevel :: LogLevel -- ^ log verbosity level
           , logMsg   :: Text
           }
  deriving (Eq, Ord, Show, Read)


instance FromJSON LogEntry where
  parseJSON (Object o) =
    LogEntry <$> o .: "timestamp"
             <*> o .: "level"
             <*> (fromMaybe "" <$> o .: "message")
  parseJSON v = typeMismatch "LogEntry" v

type LogType = String

-- |Retrieve the log buffer for a given log type. The server-side log buffer is reset after each request.
--
-- Which log types are available is server defined, but the wire protocol lists these as common log types:
-- client, driver, browser, server
getLogs :: (HasCallStack, WebDriver wd) => LogType -> wd [LogEntry]
getLogs t = doSessCommand methodPost "/log" . object $ ["type" .= t]

-- |Get a list of available log types.
getLogTypes :: (HasCallStack, WebDriver wd) => wd [LogType]
getLogTypes = doSessCommand methodGet "/log/types" Null

data ApplicationCacheStatus = Uncached | Idle | Checking | Downloading | UpdateReady | Obsolete deriving (Eq, Enum, Bounded, Ord, Show, Read)

instance FromJSON ApplicationCacheStatus where
    parseJSON val = do
        n <- parseJSON val
        case n :: Integer of
            0 -> return Uncached
            1 -> return Idle
            2 -> return Checking
            3 -> return Downloading
            4 -> return UpdateReady
            5 -> return Obsolete
            err -> fail $ "Invalid JSON for ApplicationCacheStatus: " ++ show err

getApplicationCacheStatus :: (WebDriver wd) => wd ApplicationCacheStatus
getApplicationCacheStatus = doSessCommand methodGet "/application_cache/status" Null

-- Moving this closer to the definition of Cookie seems to cause strange compile
-- errors, so I'm leaving it here for now.
$( deriveToJSON (defaultOptions{fieldLabelModifier = map C.toLower . drop 4}) ''Cookie )<|MERGE_RESOLUTION|>--- conflicted
+++ resolved
@@ -482,13 +482,8 @@
 
 -- |Similar to sendKeys, but doesn't implicitly release modifier keys
 -- afterwards. This allows you to combine modifiers with mouse clicks.
-<<<<<<< HEAD
-sendRawKeys :: (HasCallStack, WebDriver wd) => Text -> Element -> wd ()
-sendRawKeys t e = noReturn . doElemCommand methodPost e "/keys" . single "value" $ [t]
-=======
-sendRawKeys :: WebDriver wd => Text -> wd ()
+sendRawKeys :: (HasCallStack, WebDriver wd) => Text -> wd ()
 sendRawKeys t = noReturn . doSessCommand methodPost "/keys" . single "value" $ [t]
->>>>>>> 4d367af4
 
 -- |Return the tag name of the given element.
 tagName :: (HasCallStack, WebDriver wd) => Element -> wd Text
@@ -519,19 +514,11 @@
 cssProp e t = doElemCommand methodGet e ("/css/" `append` urlEncode t) Null
 
 -- |Retrieve an element's current position.
-<<<<<<< HEAD
-elemPos :: (HasCallStack, WebDriver wd) => Element -> wd (Int, Int)
+elemPos :: (HasCallStack, WebDriver wd) => Element -> wd (Float, Float)
 elemPos e = doElemCommand methodGet e "/location" Null >>= parsePair "x" "y" "elemPos"
 
 -- |Retrieve an element's current size.
-elemSize :: (HasCallStack, WebDriver wd) => Element -> wd (Word, Word)
-=======
-elemPos :: WebDriver wd => Element -> wd (Float, Float)
-elemPos e = doElemCommand methodGet e "/location" Null >>= parsePair "x" "y" "elemPos"
-
--- |Retrieve an element's current size.
-elemSize :: WebDriver wd => Element -> wd (Float, Float)
->>>>>>> 4d367af4
+elemSize :: (HasCallStack, WebDriver wd) => Element -> wd (Float, Float)
 elemSize e = doElemCommand methodGet e "/size" Null
              >>= parsePair "width" "height" "elemSize"
 
