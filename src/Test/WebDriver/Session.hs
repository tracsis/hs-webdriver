{-# LANGUAGE FlexibleContexts #-}
{-# LANGUAGE ScopedTypeVariables #-}
{-# LANGUAGE GeneralizedNewtypeDeriving #-}
{-# LANGUAGE ConstraintKinds #-}
{-# LANGUAGE CPP #-}

module Test.WebDriver.Session
  ( -- * WDSessionState class
    WDSessionState(..), WDSessionStateIO, WDSessionStateControl, modifySession, withSession
    -- ** WebDriver sessions
  , WDSession(..), mostRecentHistory, mostRecentHTTPRequest, SessionId(..), SessionHistory(..)
    -- * SessionHistoryConfig options
  , SessionHistoryConfig, noHistory, unlimitedHistory, onlyMostRecentHistory
    -- * Using custom HTTP request headers
  , withRequestHeaders, withAuthHeaders
  ) where

import Test.WebDriver.Session.History

import Data.Aeson
import Data.ByteString as BS(ByteString)
import Data.Text (Text)
import Data.Maybe (listToMaybe)
import Data.Monoid

import Control.Applicative
import Control.Monad.Base
import Control.Monad.Fail
import Control.Monad.Trans.Class
import Control.Monad.Trans.Control
import Control.Monad.Trans.Maybe
import Control.Monad.Trans.Identity
import Control.Monad.Trans.List
import Control.Monad.Trans.Reader
import Control.Monad.Trans.Error
import Control.Monad.Trans.Except
--import Control.Monad.Cont
import Control.Monad.Trans.Writer.Strict as SW
import Control.Monad.Trans.Writer.Lazy as LW
import Control.Monad.Trans.State.Strict as SS
import Control.Monad.Trans.State.Lazy as LS
import Control.Monad.Trans.RWS.Strict as SRWS
import Control.Monad.Trans.RWS.Lazy as LRWS

import Control.Exception.Lifted (SomeException, try, throwIO)

--import Network.HTTP.Types.Header (RequestHeaders)
import Network.HTTP.Client (Manager, Request)
import Network.HTTP.Types (RequestHeaders)

import Prelude -- hides some "redundant import" warnings

{- |An opaque identifier for a WebDriver session. These handles are produced by
the server on session creation, and act to identify a session in progress. -}
newtype SessionId = SessionId Text
                  deriving (Eq, Ord, Show, Read, FromJSON, ToJSON)

{- |The local state of a WebDriver session. This structure is passed
implicitly through all 'WD' computations -}
data WDSession = WDSession {
                             -- server hostname
                             wdSessHost :: BS.ByteString
                             -- server port
                           , wdSessPort :: Int
                             -- Base path for API requests
                           , wdSessBasePath :: BS.ByteString
                             -- |An opaque reference identifying the session to
                             -- use with 'WD' commands.
                             -- A value of Nothing indicates that a session
                             -- hasn't been created yet.
                             -- Sessions can be created within 'WD' via
                             -- 'Test.WebDriver.createSession', or created
                             -- automatically with 'Test.WebDriver.runSession'
                           , wdSessId   :: Maybe SessionId
                             -- |The complete history of HTTP requests and
                             -- responses, most recent first.
                           , wdSessHist :: [SessionHistory]
                             -- |Update function used to append new entries to session history
                           , wdSessHistUpdate :: SessionHistoryConfig
                             -- |HTTP 'Manager' used for connection pooling by the http-client library.
                           , wdSessHTTPManager :: Manager
                             -- |Number of times to retry a HTTP request if it times out
                           , wdSessHTTPRetryCount :: Int
                             -- |Custom request headers to add to every HTTP request.
                           , wdSessRequestHeaders :: RequestHeaders
                             -- |Custom request headers to add *only* to session creation requests. This is usually done
                             --  when a WebDriver server requires HTTP auth.
                           , wdSessAuthHeaders :: RequestHeaders
                           , wdSessCreationResponse :: Maybe Value
                           }


-- |A function used by 'wdHistoryConfig' to append new entries to session history.
type SessionHistoryConfig = SessionHistory -> [SessionHistory] -> [SessionHistory]

-- |No session history is saved.
noHistory :: SessionHistoryConfig
noHistory _ _ = []

-- |Keep unlimited history
unlimitedHistory :: SessionHistoryConfig
unlimitedHistory = (:)

-- |Saves only the most recent history
onlyMostRecentHistory :: SessionHistoryConfig
onlyMostRecentHistory h _ = [h]

-- |A class for monads that carry a WebDriver session with them. The
-- MonadBaseControl superclass is used for exception handling through
-- the lifted-base package.
<<<<<<< HEAD
class (MonadFail m, Applicative m) => WDSessionState m where
  
=======
class (Monad m, Applicative m) => WDSessionState m where

>>>>>>> e63f96fc
  -- |Retrieves the current session state of the monad
  getSession :: m WDSession

  -- |Sets a new session state for the monad
  putSession :: WDSession -> m ()

-- |Constraint synonym for the common pairing of 'WDSessionState' and 'MonadBase' 'IO'.
type WDSessionStateIO s = (WDSessionState s, MonadBase IO s)

-- |Constraint synonym for another common pairing of 'WDSessionState' and 'MonadBaseControl' 'IO'. This
-- is commonly used in library types to indicate use of lifted exception handling.
type WDSessionStateControl s = (WDSessionState s, MonadBaseControl IO s)

modifySession :: WDSessionState s => (WDSession -> WDSession) -> s ()
modifySession f = getSession >>= putSession . f

-- |Locally sets a session state for use within the given action.
-- The state of any outside action is unaffected by this function.
-- This function is useful if you need to work with multiple sessions simultaneously.
withSession :: WDSessionStateControl m => WDSession -> m a -> m a
withSession s m = do
  s' <- getSession
  putSession s
  (a :: Either SomeException a) <- try m
  putSession s'
  either throwIO return a

-- |The most recent SessionHistory entry recorded by this session, if any.
mostRecentHistory :: WDSession -> Maybe SessionHistory
mostRecentHistory = listToMaybe . wdSessHist

-- |The most recent HTTP request issued by this session, if any.
mostRecentHTTPRequest :: WDSession -> Maybe Request
mostRecentHTTPRequest = fmap histRequest . mostRecentHistory

-- |Set a temporary list of custom 'RequestHeaders' to use within the given action.
-- All previous custom headers are temporarily removed, and then restored at the end.
withRequestHeaders :: WDSessionStateControl m => RequestHeaders -> m a -> m a
withRequestHeaders h m = do
  h' <- fmap wdSessRequestHeaders getSession
  modifySession $ \s -> s { wdSessRequestHeaders = h }
  (a :: Either SomeException a) <- try m
  modifySession $ \s -> s { wdSessRequestHeaders = h' }
  either throwIO return a

-- |Makes all webdriver HTTP requests in the given action use the session\'s auth headers, typically
-- configured by setting the 'wdAuthHeaders' config. This is useful if you want to temporarily use
-- the same auth headers you used for session creation with other HTTP requests.
withAuthHeaders :: WDSessionStateControl m => m a -> m a
withAuthHeaders wd = do
  authHeaders <- fmap wdSessAuthHeaders getSession
  withRequestHeaders authHeaders wd

instance WDSessionState m => WDSessionState (LS.StateT s m) where
  getSession = lift getSession
  putSession = lift . putSession

instance WDSessionState m => WDSessionState (SS.StateT s m) where
  getSession = lift getSession
  putSession = lift . putSession

instance WDSessionState m => WDSessionState (MaybeT m) where
  getSession = lift getSession
  putSession = lift . putSession

instance WDSessionState m => WDSessionState (IdentityT m) where
  getSession = lift getSession
  putSession = lift . putSession

instance WDSessionState m => WDSessionState (ListT m) where
  getSession = lift getSession
  putSession = lift . putSession

instance (Monoid w, WDSessionState m) => WDSessionState (LW.WriterT w m) where
  getSession = lift getSession
  putSession = lift . putSession

instance (Monoid w, WDSessionState m) => WDSessionState (SW.WriterT w m) where
  getSession = lift getSession
  putSession = lift . putSession

instance WDSessionState m => WDSessionState (ReaderT r m) where
  getSession = lift getSession
  putSession = lift . putSession

instance (Error e, WDSessionState m) => WDSessionState (ErrorT e m) where
  getSession = lift getSession
  putSession = lift . putSession

instance WDSessionState m => WDSessionState (ExceptT r m) where
  getSession = lift getSession
  putSession = lift . putSession

instance (Monoid w, WDSessionState m) => WDSessionState (SRWS.RWST r w s m) where
  getSession = lift getSession
  putSession = lift . putSession

instance (Monoid w, WDSessionState wd) => WDSessionState (LRWS.RWST r w s wd) where
  getSession = lift getSession
  putSession = lift . putSession<|MERGE_RESOLUTION|>--- conflicted
+++ resolved
@@ -108,13 +108,8 @@
 -- |A class for monads that carry a WebDriver session with them. The
 -- MonadBaseControl superclass is used for exception handling through
 -- the lifted-base package.
-<<<<<<< HEAD
 class (MonadFail m, Applicative m) => WDSessionState m where
-  
-=======
-class (Monad m, Applicative m) => WDSessionState m where
-
->>>>>>> e63f96fc
+
   -- |Retrieves the current session state of the monad
   getSession :: m WDSession
 
