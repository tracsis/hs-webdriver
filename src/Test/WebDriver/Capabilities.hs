--- conflicted
+++ resolved
@@ -7,10 +7,6 @@
 
 import Data.Aeson
 import Data.Aeson.Types (Parser, typeMismatch, Pair)
-<<<<<<< HEAD
-import qualified Data.Aeson.KeyMap as KM (delete, empty, toList)
-=======
->>>>>>> e63f96fc
 
 import Data.Text (Text, toLower, toUpper)
 import Data.Default.Class (Default(..))
@@ -211,7 +207,7 @@
                   ] ++
                   [ "args"       .= chromeOptions
                   , "extensions" .= chromeExtensions
-                  ] ++ KM.toList chromeExperimentalOptions
+                  ] ++ HM.toList chromeExperimentalOptions
                 )]
         IE {..}
           -> ["ignoreProtectedModeSettings" .= ieIgnoreProtectedModeSettings
@@ -289,21 +285,15 @@
                  <*> pure (additionalCapabilities browser)
 
     where --some helpful JSON accessor shorthands
-<<<<<<< HEAD
-          req :: FromJSON a => Key -> Parser a
-          req = (o .:)            -- required field
-          opt :: FromJSON a => Key -> a -> Parser a
-=======
           req :: FromJSON a => Text -> Parser a
           req = (o .:) . fromText  -- required field
           opt :: FromJSON a => Text -> a -> Parser a
->>>>>>> e63f96fc
           opt k d = o .:?? k .!= d -- optional field
-          b :: Key -> Parser (Maybe Bool)
+          b :: Text -> Parser (Maybe Bool)
           b k = opt k Nothing     -- Maybe Bool field
 
           -- produce additionalCaps by removing known capabilities from the JSON object
-          additionalCapabilities = KM.toList . foldr KM.delete o . knownCapabilities
+          additionalCapabilities = HM.toList . foldr HM.delete o . knownCapabilities
 
           knownCapabilities browser =
             [ "browserName", "version", "platform", "proxy"
@@ -331,7 +321,7 @@
                                   <*> opt "chrome.binary" Nothing
                                   <*> opt "chrome.switches" []
                                   <*> opt "chrome.extensions" []
-                                  <*> pure KM.empty
+                                  <*> pure HM.empty
               IE {} -> IE <$> opt "ignoreProtectedModeSettings" True
                           <*> opt "ignoreZoomSettings" False
                           <*> opt "initialBrowserUrl" Nothing
@@ -563,7 +553,7 @@
 -- |Default Chrome settings. All Maybe fields are set to Nothing, no options are
 -- specified, and no extensions are used.
 chrome :: Browser
-chrome = Chrome Nothing Nothing [] [] KM.empty
+chrome = Chrome Nothing Nothing [] [] HM.empty
 
 -- |Default IE settings. See the 'IE' constructor for more details on
 -- individual defaults
@@ -674,13 +664,8 @@
                          <*> f "httpProxy"
       _ -> fail $ "Invalid ProxyType " ++ show pTyp
     where
-<<<<<<< HEAD
-      f :: FromJSON a => Key -> Parser a
-      f = (obj .:)
-=======
       f :: FromJSON a => Text -> Parser a
       f = (obj .:) . fromText
->>>>>>> e63f96fc
   parseJSON v = typeMismatch "ProxyType" v
 
 instance ToJSON ProxyType where
