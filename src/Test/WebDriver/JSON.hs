--- conflicted
+++ resolved
@@ -35,13 +35,10 @@
 
 import Data.Aeson as Aeson
 import Data.Aeson.Types
+import Data.Text (Text)
 import Data.ByteString.Lazy.Char8 (ByteString)
 import Data.Attoparsec.ByteString.Lazy (Result(..))
 import qualified Data.Attoparsec.ByteString.Lazy as AP
-<<<<<<< HEAD
-import qualified Data.Aeson.KeyMap as KM
-=======
->>>>>>> e63f96fc
 
 import Control.Monad (join, void)
 import Control.Applicative
@@ -77,7 +74,7 @@
 
 instance FromJSON NoReturn where
   parseJSON Null                    = return NoReturn
-  parseJSON (Object o) | KM.null o  = return NoReturn
+  parseJSON (Object o) | HM.null o  = return NoReturn
   parseJSON (String "")             = return NoReturn
   parseJSON other                   = typeMismatch "no return value" other
 
@@ -91,15 +88,6 @@
 
 
 -- |Construct a singleton JSON 'object' from a key and value.
-<<<<<<< HEAD
-single :: ToJSON a => Key -> a -> Value
-single a x = object [a .= x]
-
--- |Construct a 2-element JSON 'object' from a pair of keys and a pair of
--- values.
-pair :: (ToJSON a, ToJSON b) => (Key,Key) -> (a,b) -> Value
-pair (a,b) (x,y) = object [a .= x, b .= y]
-=======
 single :: ToJSON a => Text -> a -> Value
 single a x = object [(fromText a) .= x]
 
@@ -107,18 +95,12 @@
 -- values.
 pair :: (ToJSON a, ToJSON b) => (Text,Text) -> (a,b) -> Value
 pair (a,b) (x,y) = object [fromText a .= x, fromText b .= y]
->>>>>>> e63f96fc
 
 -- |Construct a 3-element JSON 'object' from a triple of keys and a triple of
 -- values.
 triple :: (ToJSON a, ToJSON b, ToJSON c) =>
-<<<<<<< HEAD
-          (Key,Key,Key) -> (a,b,c) -> Value
-triple (a,b,c) (x,y,z) = object [a .= x, b.= y, c .= z]
-=======
           (Text,Text,Text) -> (a,b,c) -> Value
 triple (a,b,c) (x,y,z) = object [fromText a .= x, fromText b.= y, fromText c .= z]
->>>>>>> e63f96fc
 
 
 -- |Parse a lazy 'ByteString' as a top-level JSON 'Value', then convert it to an
@@ -131,15 +113,6 @@
 fromJSON' = aesonResultToWD . fromJSON
 
 -- |This operator is a wrapper over Aeson's '.:' operator.
-<<<<<<< HEAD
-(!:) :: (MonadBaseControl IO wd, FromJSON a) => Object -> Key -> wd a
-o !: k = aesonResultToWD $ parse (.: k) o
-
--- |Due to a breaking change in the '.:?' operator of aeson 0.10 (see <https://github.com/bos/aeson/issues/287>) that was subsequently reverted, this operator
--- was added to provide consistent behavior compatible with all aeson versions. If the field is either missing or `Null`, this operator should return a `Nothing` result.
-(.:??) :: FromJSON a => Object -> Key -> Parser (Maybe a)
-o .:?? k = fmap join (o .:? k)
-=======
 (!:) :: (MonadBaseControl IO wd, FromJSON a) => Object -> Text -> wd a
 o !: k = aesonResultToWD $ parse (.: fromText k) o
 
@@ -147,7 +120,6 @@
 -- was added to provide consistent behavior compatible with all aeson versions. If the field is either missing or `Null`, this operator should return a `Nothing` result.
 (.:??) :: FromJSON a => Object -> Text -> Parser (Maybe a)
 o .:?? k = fmap join (o .:? fromText k)
->>>>>>> e63f96fc
 
 
 -- |Parse a JSON 'Object' as a pair. The first two string arguments specify the
