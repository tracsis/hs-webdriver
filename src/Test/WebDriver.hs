--- conflicted
+++ resolved
@@ -25,15 +25,9 @@
   , Platform(..), ProxyType(..)
   -- ** Browser-specific capabilities
   , Browser(..), LogLevel(..)
-<<<<<<< HEAD
-    -- *** Browser defaults
+  -- *** Browser defaults
   , firefox, chrome, ie, opera, iPhone, iPad, android, edge
-   -- * Exception handling
-=======
-  -- *** Browser defaults
-  , firefox, chrome, ie, opera, iPhone, iPad, android
   -- * Exception handling
->>>>>>> e63f96fc
   , finallyClose, closeOnException
   , module Test.WebDriver.Exceptions
   -- * Accessing session history
